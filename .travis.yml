language: cpp
compiler:
  # Comment out for now to keep build matrix small
  #- clang
  - gcc
env:
<<<<<<< HEAD
  global:
    - BAZEL_VERSION="0.5.2"
    - JDK=openjdk8
  matrix:
    # Configurations
    #
    # Each line in the ``env`` section represents a set of environment
    # variables passed to a build configuration
    #
    # Test a mix of llvm versions, a mix of build systems, and a mix of shared vs static library
    # Don't build as a static library with cmake. It risks exceeding the travis memory limit.
    - LLVM_VERSION=3.7.1 BUILD_SYSTEM=MAKE CXX_=g++-4.8 CC_=gcc-4.8
    - LLVM_VERSION=3.8.1 BUILD_SYSTEM=MAKE CXX_=g++-4.8 CC_=gcc-4.8
    - LLVM_VERSION=3.7.1 BUILD_SYSTEM=MAKE CXX_=g++-4.8 CC_=gcc-4.8 HALIDE_SHARED_LIBRARY=1
    - LLVM_VERSION=3.8.1 BUILD_SYSTEM=CMAKE CXX_=g++-4.8 CC_=gcc-4.8 HALIDE_SHARED_LIBRARY=1
=======
  # Configurations
  #
  # Each line in the ``env`` section represents a set of environment
  # variables passed to a build configuration
  #
  # Test a mix of llvm versions and a mix of build systems.
  # Note that the Make build ignores the HALIDE_SHARED_LIBRARY option.
  # Don't build as a static library with cmake. It risks exceeding the travis memory limit.
  - LLVM_VERSION=3.7.1 BUILD_SYSTEM=MAKE CXX_=g++-4.8 CC_=gcc-4.8
  - LLVM_VERSION=3.8.1 BUILD_SYSTEM=MAKE CXX_=g++-4.8 CC_=gcc-4.8
  - LLVM_VERSION=3.8.1 BUILD_SYSTEM=CMAKE CXX_=g++-4.8 CC_=gcc-4.8 HALIDE_SHARED_LIBRARY=1
>>>>>>> 2e4a0f39
cache: apt
dist: trusty
# Note the commands below are written assuming Ubuntu 12.04LTS
before_install:
  # Needed for new libstdc++ and gcc4.8
  - export CXX=${CXX_}
  - export CC=${CC_}
  - sudo add-apt-repository --yes ppa:ubuntu-toolchain-r/test/
  - sudo apt-get update
  - wget https://github.com/bazelbuild/bazel/releases/download/"${BAZEL_VERSION}"/bazel_"${BAZEL_VERSION}"-linux-x86_64.deb
  - sudo dpkg -i bazel_"${BAZEL_VERSION}"-linux-x86_64.deb
install:
  - sudo apt-get -y --force-yes install ${CXX} ${CC} libedit-dev
  # Make gcc4.8 the default gcc version
  - sudo update-alternatives --install /usr/bin/gcc gcc /usr/bin/${CC} 20
  - sudo update-alternatives --install /usr/bin/g++ g++ /usr/bin/${CXX} 20
  # Download the right llvm release
  - wget http://llvm.org/releases/${LLVM_VERSION}/clang+llvm-${LLVM_VERSION}-x86_64-linux-gnu-ubuntu-14.04.tar.xz
  - tar xvf clang+llvm-${LLVM_VERSION}-x86_64-linux-gnu-ubuntu-14.04.tar.xz
  - sudo mv clang+llvm-${LLVM_VERSION}-x86_64-linux-gnu-ubuntu-14.04 /usr/local/llvm
  # Get libpng for the tutorials and apps
  - sudo apt-get -y --force-yes install libpng-dev
  # For generating docs
  - sudo apt-get -y --force-yes --no-install-recommends install doxygen
  # Grab a version of CMake >= 3.4
  - wget --no-check-certificate https://cmake.org/files/v3.5/cmake-3.5.2-Linux-x86_64.sh
  - chmod a+x cmake-3.5.2-Linux-x86_64.sh
  - sudo ./cmake-3.5.2-Linux-x86_64.sh --skip-license --prefix=/usr/local
script:
  - test/scripts/build_travis.sh<|MERGE_RESOLUTION|>--- conflicted
+++ resolved
@@ -4,7 +4,6 @@
   #- clang
   - gcc
 env:
-<<<<<<< HEAD
   global:
     - BAZEL_VERSION="0.5.2"
     - JDK=openjdk8
@@ -18,21 +17,7 @@
     # Don't build as a static library with cmake. It risks exceeding the travis memory limit.
     - LLVM_VERSION=3.7.1 BUILD_SYSTEM=MAKE CXX_=g++-4.8 CC_=gcc-4.8
     - LLVM_VERSION=3.8.1 BUILD_SYSTEM=MAKE CXX_=g++-4.8 CC_=gcc-4.8
-    - LLVM_VERSION=3.7.1 BUILD_SYSTEM=MAKE CXX_=g++-4.8 CC_=gcc-4.8 HALIDE_SHARED_LIBRARY=1
     - LLVM_VERSION=3.8.1 BUILD_SYSTEM=CMAKE CXX_=g++-4.8 CC_=gcc-4.8 HALIDE_SHARED_LIBRARY=1
-=======
-  # Configurations
-  #
-  # Each line in the ``env`` section represents a set of environment
-  # variables passed to a build configuration
-  #
-  # Test a mix of llvm versions and a mix of build systems.
-  # Note that the Make build ignores the HALIDE_SHARED_LIBRARY option.
-  # Don't build as a static library with cmake. It risks exceeding the travis memory limit.
-  - LLVM_VERSION=3.7.1 BUILD_SYSTEM=MAKE CXX_=g++-4.8 CC_=gcc-4.8
-  - LLVM_VERSION=3.8.1 BUILD_SYSTEM=MAKE CXX_=g++-4.8 CC_=gcc-4.8
-  - LLVM_VERSION=3.8.1 BUILD_SYSTEM=CMAKE CXX_=g++-4.8 CC_=gcc-4.8 HALIDE_SHARED_LIBRARY=1
->>>>>>> 2e4a0f39
 cache: apt
 dist: trusty
 # Note the commands below are written assuming Ubuntu 12.04LTS
