#include "AllocationBoundsInference.h"
#include "IRMutator.h"
#include "IROperator.h"
#include "Bounds.h"
#include "Simplify.h"

namespace Halide {
namespace Internal {

using std::map;
using std::string;
using std::vector;
using std::pair;
using std::set;

// Figure out the region touched of each buffer, and deposit them as
// let statements outside of each realize node, or at the top level if
// they're not internal allocations.

class AllocationInference : public IRMutator2 {
    using IRMutator2::visit;

    const map<string, Function> &env;
    const FuncValueBounds &func_bounds;
    set<string> touched_by_extern;

    Stmt visit(const Realize *op) override {
        map<string, Function>::const_iterator iter = env.find(op->name);
        internal_assert(iter != env.end());
        Function f = iter->second;
        const vector<string> f_args = f.args();

        Scope<Interval> empty_scope;
        Box b = box_touched(op->body, op->name, empty_scope, func_bounds);
        if (touched_by_extern.count(f.name())) {
            // The region touched is at least the region required at this
            // loop level of the first stage (this is important for inputs
            // and outputs to extern stages).
            Box required(op->bounds.size());
            for (size_t i = 0; i < required.size(); i++) {
                string prefix = op->name + ".s0." + f_args[i];
                required[i] = Interval(Variable::make(Int(32), prefix + ".min"),
                                       Variable::make(Int(32), prefix + ".max"));
            }

            merge_boxes(b, required);
        }

        Stmt new_body = mutate(op->body);

<<<<<<< HEAD
        stmt = Realize::make(op->name, op->types, op->memory_type, op->bounds, op->condition, new_body);
=======
        Stmt stmt = Realize::make(op->name, op->types, op->bounds, op->condition, new_body);
>>>>>>> b29a3cbf

        internal_assert(b.size() == op->bounds.size());

        for (size_t i = 0; i < b.size(); i++) {
            // Get any applicable bound on this dimension
            Bound bound;
            for (size_t j = 0; j < f.schedule().bounds().size(); j++) {
                Bound b = f.schedule().bounds()[j];
                if (f_args[i] == b.var) {
                    bound = b;
                }
            }

            string prefix = op->name + "." + f_args[i];
            string min_name = prefix + ".min_realized";
            string max_name = prefix + ".max_realized";
            string extent_name = prefix + ".extent_realized";
            if (!b[i].is_bounded()) {
                user_error << op->name << " is accessed over an unbounded domain in dimension "
                           << f_args[i] << "\n";
            }
            Expr min, max, extent;
            b[i].min = simplify(b[i].min);
            b[i].max = simplify(b[i].max);
            if (bound.min.defined()) {
                min = bound.min;
            } else {
                min = b[i].min;
            }
            if (bound.extent.defined()) {
                extent = bound.extent;
                max = simplify(min + extent - 1);
            } else {
                max = b[i].max;
                extent = simplify((max - min) + 1);
            }
            if (bound.modulus.defined()) {
                internal_assert(bound.remainder.defined());
                min -= bound.remainder;
                min = (min / bound.modulus) * bound.modulus;
                min += bound.remainder;
                Expr max_plus_one = max + 1;
                max_plus_one -= bound.remainder;
                max_plus_one = ((max_plus_one + bound.modulus - 1) / bound.modulus) * bound.modulus;
                max_plus_one += bound.remainder;
                extent = simplify(max_plus_one - min);
                max = max_plus_one - 1;
            }

            Expr min_var = Variable::make(Int(32), min_name);
            Expr max_var = Variable::make(Int(32), max_name);

            internal_assert(min_var.type() == min.type());
            internal_assert(max_var.type() == max.type());

            Expr error_msg = Call::make(Int(32), "halide_error_explicit_bounds_too_small",
                                        {f_args[i], f.name(), min_var, max_var, b[i].min, b[i].max},
                                        Call::Extern);

            if (bound.min.defined()) {
                stmt = Block::make(AssertStmt::make(min_var <= b[i].min, error_msg), stmt);
            }
            if (bound.extent.defined()) {
                stmt = Block::make(AssertStmt::make(max_var >= b[i].max, error_msg), stmt);
            }

            stmt = LetStmt::make(extent_name, extent, stmt);
            stmt = LetStmt::make(min_name, min, stmt);
            stmt = LetStmt::make(max_name, max, stmt);
        }
        return stmt;
    }

public:
    AllocationInference(const map<string, Function> &e, const FuncValueBounds &fb) :
        env(e), func_bounds(fb) {
        // Figure out which buffers are touched by extern stages
        for (map<string, Function>::const_iterator iter = e.begin();
             iter != e.end(); ++iter) {
            Function f = iter->second;
            if (f.has_extern_definition() &&
                !f.extern_definition_proxy_expr().defined()) {
                touched_by_extern.insert(f.name());
                for (size_t i = 0; i < f.extern_arguments().size(); i++) {
                    ExternFuncArgument arg = f.extern_arguments()[i];
                    if (!arg.is_func()) continue;
                    Function input(arg.func);
                    touched_by_extern.insert(input.name());
                }
            }
        }
    }
};

Stmt allocation_bounds_inference(Stmt s,
                                 const map<string, Function> &env,
                                 const FuncValueBounds &fb) {
    AllocationInference inf(env, fb);
    s = inf.mutate(s);
    return s;
}

}
}<|MERGE_RESOLUTION|>--- conflicted
+++ resolved
@@ -47,12 +47,7 @@
         }
 
         Stmt new_body = mutate(op->body);
-
-<<<<<<< HEAD
-        stmt = Realize::make(op->name, op->types, op->memory_type, op->bounds, op->condition, new_body);
-=======
-        Stmt stmt = Realize::make(op->name, op->types, op->bounds, op->condition, new_body);
->>>>>>> b29a3cbf
+        Stmt stmt = Realize::make(op->name, op->types, op->memory_type, op->bounds, op->condition, new_body);
 
         internal_assert(b.size() == op->bounds.size());
 
