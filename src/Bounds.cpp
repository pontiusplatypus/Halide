--- conflicted
+++ resolved
@@ -44,11 +44,7 @@
 }
 } // anonymous namespace
 
-<<<<<<< HEAD
-Expr find_constant_bound(Expr e, Direction d, const Scope<Interval> &scope) {
-=======
 Expr find_constant_bound(const Expr &e, Direction d, const Scope<Interval> &scope) {
->>>>>>> b29a3cbf
     Interval interval = find_constant_bounds(e, scope);
     Expr bound;
     if (interval.has_lower_bound() && (d == Direction::Lower)) {
@@ -59,11 +55,7 @@
     return bound;
 }
 
-<<<<<<< HEAD
-Interval find_constant_bounds(Expr e, const Scope<Interval> &scope) {
-=======
 Interval find_constant_bounds(const Expr &e, const Scope<Interval> &scope) {
->>>>>>> b29a3cbf
     Interval interval = bounds_of_expr_in_scope(e, scope, FuncValueBounds(), true);
     interval.min = simplify(interval.min);
     interval.max = simplify(interval.max);
