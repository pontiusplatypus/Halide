#ifndef HALIDE_BOUNDS_H
#define HALIDE_BOUNDS_H

/** \file
 * Methods for computing the upper and lower bounds of an expression,
 * and the regions of a function read or written by a statement.
 */

#include "IROperator.h"
#include "Scope.h"
#include "Interval.h"

namespace Halide {
namespace Internal {

typedef std::map<std::pair<std::string, int>, Interval> FuncValueBounds;

/** Given an expression in some variables, and a map from those
 * variables to their bounds (in the form of (minimum possible value,
 * maximum possible value)), compute two expressions that give the
 * minimum possible value and the maximum possible value of this
 * expression. Max or min may be undefined expressions if the value is
 * not bounded above or below. If the expression is a vector, also
 * takes the bounds across the vector lanes and returns a scalar
 * result.
 *
 * This is for tasks such as deducing the region of a buffer
 * loaded by a chunk of code.
 */
Interval bounds_of_expr_in_scope(Expr expr,
                                 const Scope<Interval> &scope,
                                 const FuncValueBounds &func_bounds = FuncValueBounds(),
                                 bool const_bound = false);

/** Given a varying expression, try to find a constant that is either:
 * An upper bound (always greater than or equal to the expression), or
 * A lower bound (always less than or equal to the expression)
 * If it fails, returns an undefined Expr. */
enum class Direction {Upper, Lower};
Expr find_constant_bound(const Expr &e, Direction d,
                         const Scope<Interval> &scope = Scope<Interval>());

/** Find bounds for a varying expression that are either constants or
 * +/-inf. */
<<<<<<< HEAD
Interval find_constant_bounds(Expr e, const Scope<Interval> &scope);
=======
Interval find_constant_bounds(const Expr &e, const Scope<Interval> &scope);
>>>>>>> b29a3cbf

/** Represents the bounds of a region of arbitrary dimension. Zero
 * dimensions corresponds to a scalar region. */
struct Box {
    /** The conditions under which this region may be touched. */
    Expr used;

    /** The bounds if it is touched. */
    std::vector<Interval> bounds;

    Box() {}
    Box(size_t sz) : bounds(sz) {}
    Box(const std::vector<Interval> &b) : bounds(b) {}

    size_t size() const {return bounds.size();}
    bool empty() const {return bounds.empty();}
    Interval &operator[](int i) {return bounds[i];}
    const Interval &operator[](int i) const {return bounds[i];}
    void resize(size_t sz) {bounds.resize(sz);}
    void push_back(const Interval &i) {bounds.push_back(i);}

    /** Check if the used condition is defined and not trivially true. */
    bool maybe_unused() const {return used.defined() && !is_one(used);}

    friend std::ostream& operator<<(std::ostream& stream, const Box& b) {
        stream << "{";
        for (size_t dim = 0; dim < b.size(); dim++) {
            if (dim > 0) {
                stream << ", ";
            }
            stream << "[" << b[dim].min << ", " << b[dim].max << "]";
        }
        stream << "}";
        return stream;
    }
};

/** Expand box a to encompass box b */
void merge_boxes(Box &a, const Box &b);

/** Test if box a could possibly overlap box b. */
bool boxes_overlap(const Box &a, const Box &b);

/** The union of two boxes */
Box box_union(const Box &a, const Box &b);

/** The intersection of two boxes */
Box box_intersection(const Box &a, const Box &b);

/** Test if box a provably contains box b */
bool box_contains(const Box &a, const Box &b);


/** Compute rectangular domains large enough to cover all the 'Call's
 * to each function that occurs within a given statement or
 * expression. This is useful for figuring out what regions of things
 * to evaluate. */
// @{
std::map<std::string, Box> boxes_required(Expr e,
                                          const Scope<Interval> &scope = Scope<Interval>::empty_scope(),
                                          const FuncValueBounds &func_bounds = FuncValueBounds());
std::map<std::string, Box> boxes_required(Stmt s,
                                          const Scope<Interval> &scope = Scope<Interval>::empty_scope(),
                                          const FuncValueBounds &func_bounds = FuncValueBounds());
// @}

/** Compute rectangular domains large enough to cover all the
 * 'Provides's to each function that occurs within a given statement
 * or expression. */
// @{
std::map<std::string, Box> boxes_provided(Expr e,
                                          const Scope<Interval> &scope = Scope<Interval>::empty_scope(),
                                          const FuncValueBounds &func_bounds = FuncValueBounds());
std::map<std::string, Box> boxes_provided(Stmt s,
                                          const Scope<Interval> &scope = Scope<Interval>::empty_scope(),
                                          const FuncValueBounds &func_bounds = FuncValueBounds());
// @}

/** Compute rectangular domains large enough to cover all the 'Call's
 * and 'Provides's to each function that occurs within a given
 * statement or expression. */
// @{
std::map<std::string, Box> boxes_touched(Expr e,
                                         const Scope<Interval> &scope = Scope<Interval>::empty_scope(),
                                         const FuncValueBounds &func_bounds = FuncValueBounds());
std::map<std::string, Box> boxes_touched(Stmt s,
                                         const Scope<Interval> &scope = Scope<Interval>::empty_scope(),
                                         const FuncValueBounds &func_bounds = FuncValueBounds());
// @}

/** Variants of the above that are only concerned with a single function. */
// @{
Box box_required(Expr e, std::string fn,
                 const Scope<Interval> &scope = Scope<Interval>::empty_scope(),
                 const FuncValueBounds &func_bounds = FuncValueBounds());
Box box_required(Stmt s, std::string fn,
                 const Scope<Interval> &scope = Scope<Interval>::empty_scope(),
                 const FuncValueBounds &func_bounds = FuncValueBounds());

Box box_provided(Expr e, std::string fn,
                 const Scope<Interval> &scope = Scope<Interval>::empty_scope(),
                 const FuncValueBounds &func_bounds = FuncValueBounds());
Box box_provided(Stmt s, std::string fn,
                 const Scope<Interval> &scope = Scope<Interval>::empty_scope(),
                 const FuncValueBounds &func_bounds = FuncValueBounds());

Box box_touched(Expr e, std::string fn,
                const Scope<Interval> &scope = Scope<Interval>::empty_scope(),
                const FuncValueBounds &func_bounds = FuncValueBounds());
Box box_touched(Stmt s, std::string fn,
                const Scope<Interval> &scope = Scope<Interval>::empty_scope(),
                const FuncValueBounds &func_bounds = FuncValueBounds());
// @}

/** Compute the maximum and minimum possible value for each function
 * in an environment. */
FuncValueBounds compute_function_value_bounds(const std::vector<std::string> &order,
                                              const std::map<std::string, Function> &env);

EXPORT void bounds_test();

}
}

#endif<|MERGE_RESOLUTION|>--- conflicted
+++ resolved
@@ -42,11 +42,7 @@
 
 /** Find bounds for a varying expression that are either constants or
  * +/-inf. */
-<<<<<<< HEAD
-Interval find_constant_bounds(Expr e, const Scope<Interval> &scope);
-=======
 Interval find_constant_bounds(const Expr &e, const Scope<Interval> &scope);
->>>>>>> b29a3cbf
 
 /** Represents the bounds of a region of arbitrary dimension. Zero
  * dimensions corresponds to a scalar region. */
