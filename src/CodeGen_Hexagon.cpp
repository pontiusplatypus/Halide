#include <iostream>
#include <sstream>

#include "LLVM_Headers.h"
#include "CodeGen_Hexagon.h"
#include "IROperator.h"
#include "IRMatch.h"
#include "IREquality.h"
#include "Target.h"
#include "Debug.h"
#include "Util.h"
#include "Simplify.h"
#include "IRPrinter.h"
#include "EliminateBoolVectors.h"
#include "HexagonOptimize.h"
#include "AlignLoads.h"
#include "CSE.h"

#define IPICK(i64) (B128 ? i64##_128B : i64)

namespace Halide {
namespace Internal {

using std::vector;
using std::string;
using std::ostringstream;
using std::pair;
using std::make_pair;

using namespace llvm;

CodeGen_Hexagon::CodeGen_Hexagon(Target t) : CodeGen_Posix(t) {}

std::unique_ptr<llvm::Module> CodeGen_Hexagon::compile(const Module &module) {
    auto llvm_module = CodeGen_Posix::compile(module);
    static bool options_processed = false;

    // TODO: This should be set on the module itself, or some other
    // safer way to pass this through to the target specific lowering
    // passes. We set the option here (after the base class'
    // implementaiton of compile) because it is the last
    // Hexagon-specific code to run prior to invoking the target
    // specific lowering in LLVM, minimizing the chances of the wrong
    // flag being set for the wrong module.
    if (!options_processed) {
      cl::ParseEnvironmentOptions("halide-hvx-be", "HALIDE_LLVM_ARGS",
                                  "Halide HVX internal compiler\n");
      // We need to EnableQuIC for LLVM and Halide (Unrolling).
      char *s = strdup("HALIDE_LLVM_QUIC=-hexagon-small-data-threshold=0");
      ::putenv(s);
      cl::ParseEnvironmentOptions("halide-hvx-be", "HALIDE_LLVM_QUIC",
                                  "Halide HVX quic option\n");
    }
    options_processed = true;

    string hvx_setting = "+hvx,-hvx-double";
    if (module.target().has_feature(Halide::Target::HVX_128)) {
        hvx_setting = "+hvx,+hvx-double";
        if (module.target().has_feature(Halide::Target::HVX_64))
                internal_error << "Both HVX_64 and HVX_128 set at same time\n";
    }
    for (llvm::Function &fn : llvm_module->functions()) {
        if (fn.isDeclaration()) {
            fn.addFnAttr("target-features", hvx_setting);
        }
    }

    return llvm_module;
}

namespace {

// A piece of IR uses HVX if it contains any vector type producing IR
// nodes.
class UsesHvx : public IRVisitor {
private:
    using IRVisitor::visit;
    void visit(const Variable *op) {
        uses_hvx = uses_hvx || op->type.is_vector();
    }
    void visit(const Ramp *op) {
        uses_hvx = uses_hvx || op->type.is_vector();
    }
    void visit(const Broadcast *op) {
        uses_hvx = uses_hvx || op->lanes > 1;
    }
    void visit(const Call *op) {
        uses_hvx = uses_hvx || op->type.is_vector();
    }

public:
    bool uses_hvx = false;
};

bool uses_hvx(Stmt s) {
    UsesHvx uses;
    s.accept(&uses);
    return uses.uses_hvx;
}

}  // namespace

void CodeGen_Hexagon::compile_func(const LoweredFunc &f,
                                   const std::string &simple_name, const std::string &extern_name) {
    CodeGen_Posix::begin_func(f.linkage, simple_name, extern_name, f.args);

    Stmt body = f.body;

    debug(1) << "Aligning loads for HVX....\n";
    body = align_loads(body, target.natural_vector_size(Int(8)));
    body = common_subexpression_elimination(body);
    body = simplify(body);
    debug(2) << "Lowering after aligning loads:\n" << body << "\n\n";

    // We can't deal with bool vectors, convert them to integer vectors.
    debug(1) << "Eliminating boolean vectors from Hexagon code...\n";
    body = eliminate_bool_vectors(body);
    debug(2) << "Lowering after eliminating boolean vectors: " << body << "\n\n";

    // Optimize the IR for Hexagon.
    debug(1) << "Optimizing Hexagon code...\n";
    body = optimize_hexagon(body);

    if (uses_hvx(body)) {
        debug(1) << "Adding calls to qurt_hvx_lock...\n";
        // Modify the body to add a call to halide_qurt_hvx_lock, and
        // register a destructor to call halide_qurt_hvx_unlock.
        Expr hvx_mode = target.has_feature(Target::HVX_128) ? 128 : 64;
        Expr hvx_lock = Call::make(Int(32), "halide_qurt_hvx_lock", {hvx_mode}, Call::Extern);
        string hvx_lock_result_name = unique_name("hvx_lock_result");
        Expr hvx_lock_result_var = Variable::make(Int(32), hvx_lock_result_name);
        Stmt check_hvx_lock = LetStmt::make(hvx_lock_result_name, hvx_lock,
                                            AssertStmt::make(EQ::make(hvx_lock_result_var, 0), hvx_lock_result_var));

        Expr dummy_obj = reinterpret(Handle(), cast<uint64_t>(1));
        Expr hvx_unlock = Call::make(Int(32), Call::register_destructor,
                                     {Expr("halide_qurt_hvx_unlock_as_destructor"), dummy_obj}, Call::Intrinsic);

        body = Block::make(Evaluate::make(hvx_unlock), body);
        body = Block::make(check_hvx_lock, body);
    }

    debug(1) << "Hexagon function body:\n";
    debug(1) << body << "\n";

    body.accept(this);

    CodeGen_Posix::end_func(f.args);
}

void CodeGen_Hexagon::init_module() {
    CodeGen_Posix::init_module();

    bool B128 = target.has_feature(Halide::Target::HVX_128);

    Type i8 = Int(8);
    Type i16 = Int(16);
    Type i32 = Int(32);
    Type u8 = UInt(8);
    Type u16 = UInt(16);
    Type u32 = UInt(32);

    // Define some confusingly named vectors that are 1x and 2x the
    // Hexagon HVX width.
    Type i8x1 = i8.with_lanes(native_vector_bits() / 8);
    Type i16x1 = i16.with_lanes(native_vector_bits() / 16);
    Type i32x1 = i32.with_lanes(native_vector_bits() / 32);
    Type u8x1 = u8.with_lanes(native_vector_bits() / 8);
    Type u16x1 = u16.with_lanes(native_vector_bits() / 16);
    Type u32x1 = u32.with_lanes(native_vector_bits() / 32);

    Type i8x2 = i8x1.with_lanes(i8x1.lanes() * 2);
    Type i16x2 = i16x1.with_lanes(i16x1.lanes() * 2);
    Type i32x2 = i32x1.with_lanes(i32x1.lanes() * 2);
    Type u8x2 = u8x1.with_lanes(u8x1.lanes() * 2);
    Type u16x2 = u16x1.with_lanes(u16x1.lanes() * 2);
    Type u32x2 = u32x1.with_lanes(u32x1.lanes() * 2);

    // LLVM's HVX vector intrinsics don't include the type of the
    // operands, they all operate on 32 bit integer vectors. To make
    // it easier to generate code, we define wrapper intrinsics with
    // the correct type (plus the necessary bitcasts).
    struct HvxIntrinsic {
        enum {
            BroadcastScalarsToWords = 1 << 0,  // Some intrinsics need scalar arguments broadcasted up to 32 bits.
        };
        Intrinsic::ID id;
        Type ret_type;
        const char *name;
        std::vector<Type> arg_types;
        int flags;
    };
    HvxIntrinsic intrinsic_wrappers[] = {
        // Zero/sign extension:
        { IPICK(Intrinsic::hexagon_V6_vzb), u16x2,  "zxt.vub", {u8x1} },
        { IPICK(Intrinsic::hexagon_V6_vzh), u32x2,  "zxt.vuh", {u16x1} },
        { IPICK(Intrinsic::hexagon_V6_vsb), i16x2,  "sxt.vb",  {i8x1} },
        { IPICK(Intrinsic::hexagon_V6_vsh), i32x2,  "sxt.vh",  {i16x1} },

        // Truncation:
        // (Yes, there really are two fs in the b versions, and 1 f in
        // the h versions.)
        { IPICK(Intrinsic::hexagon_V6_vshuffeb), i8x1,  "trunc.vh",  {i16x2} },
        { IPICK(Intrinsic::hexagon_V6_vshufeh),  i16x1, "trunc.vw",  {i32x2} },
        { IPICK(Intrinsic::hexagon_V6_vshuffob), i8x1,  "trunclo.vh",  {i16x2} },
        { IPICK(Intrinsic::hexagon_V6_vshufoh),  i16x1, "trunclo.vw",  {i32x2} },

        // Downcast with saturation:
        { IPICK(Intrinsic::hexagon_V6_vsathub),  u8x1,  "trunc_satub.vh",  {i16x2} },
        { IPICK(Intrinsic::hexagon_V6_vsatwh),   i16x1, "trunc_sath.vw",   {i32x2} },

        { IPICK(Intrinsic::hexagon_V6_vroundhub), u8x1,  "trunc_satub_rnd.vh", {i16x2} },
        { IPICK(Intrinsic::hexagon_V6_vroundhb),  i8x1,  "trunc_satb_rnd.vh",  {i16x2} },
        { IPICK(Intrinsic::hexagon_V6_vroundwuh), u16x1, "trunc_satuh_rnd.vw", {i32x2} },
        { IPICK(Intrinsic::hexagon_V6_vroundwh),  i16x1, "trunc_sath_rnd.vw",  {i32x2} },

        // vpack does not interleave its input.
        { IPICK(Intrinsic::hexagon_V6_vpackhub_sat), u8x1,  "pack_satub.vh", {i16x2} },
        { IPICK(Intrinsic::hexagon_V6_vpackwuh_sat), u16x1, "pack_satuh.vw", {i32x2} },
        { IPICK(Intrinsic::hexagon_V6_vpackhb_sat),  i8x1,  "pack_satb.vh",  {i16x2} },
        { IPICK(Intrinsic::hexagon_V6_vpackwh_sat),  i16x1, "pack_sath.vw",  {i32x2} },

        // Adds/subtracts:
        // Note that we just use signed arithmetic for unsigned
        // operands, because it works with two's complement arithmetic.
        { IPICK(Intrinsic::hexagon_V6_vaddb),     i8x1,  "add.vb.vb",     {i8x1,  i8x1} },
        { IPICK(Intrinsic::hexagon_V6_vaddh),     i16x1, "add.vh.vh",     {i16x1, i16x1} },
        { IPICK(Intrinsic::hexagon_V6_vaddw),     i32x1, "add.vw.vw",     {i32x1, i32x1} },
        { IPICK(Intrinsic::hexagon_V6_vaddb_dv),  i8x2,  "add.vb.vb.dv",  {i8x2,  i8x2} },
        { IPICK(Intrinsic::hexagon_V6_vaddh_dv),  i16x2, "add.vh.vh.dv",  {i16x2, i16x2} },
        { IPICK(Intrinsic::hexagon_V6_vaddw_dv),  i32x2, "add.vw.vw.dv",  {i32x2, i32x2} },

        { IPICK(Intrinsic::hexagon_V6_vsubb),     i8x1,  "sub.vb.vb",     {i8x1,  i8x1} },
        { IPICK(Intrinsic::hexagon_V6_vsubh),     i16x1, "sub.vh.vh",     {i16x1, i16x1} },
        { IPICK(Intrinsic::hexagon_V6_vsubw),     i32x1, "sub.vw.vw",     {i32x1, i32x1} },
        { IPICK(Intrinsic::hexagon_V6_vsubb_dv),  i8x2,  "sub.vb.vb.dv",  {i8x2,  i8x2} },
        { IPICK(Intrinsic::hexagon_V6_vsubh_dv),  i16x2, "sub.vh.vh.dv",  {i16x2, i16x2} },
        { IPICK(Intrinsic::hexagon_V6_vsubw_dv),  i32x2, "sub.vw.vw.dv",  {i32x2, i32x2} },


        // Adds/subtract of unsigned values with saturation.
        { IPICK(Intrinsic::hexagon_V6_vaddubsat),    u8x1,  "satub_add.vub.vub",    {u8x1,  u8x1} },
        { IPICK(Intrinsic::hexagon_V6_vadduhsat),    u16x1, "satuh_add.vuh.vuh",    {u16x1, u16x1} },
        { IPICK(Intrinsic::hexagon_V6_vaddhsat),     i16x1, "sath_add.vh.vh",       {i16x1, i16x1} },
        { IPICK(Intrinsic::hexagon_V6_vaddwsat),     i32x1, "satw_add.vw.vw",       {i32x1, i32x1} },
        { IPICK(Intrinsic::hexagon_V6_vaddubsat_dv), u8x2,  "satub_add.vub.vub.dv", {u8x2,  u8x2} },
        { IPICK(Intrinsic::hexagon_V6_vadduhsat_dv), u16x2, "satuh_add.vuh.vuh.dv", {u16x2, u16x2} },
        { IPICK(Intrinsic::hexagon_V6_vaddhsat_dv),  i16x2, "sath_add.vh.vh.dv",    {i16x2, i16x2} },
        { IPICK(Intrinsic::hexagon_V6_vaddwsat_dv),  i32x2, "satw_add.vw.vw.dv",    {i32x2, i32x2} },

        { IPICK(Intrinsic::hexagon_V6_vsububsat),    u8x1,  "satub_sub.vub.vub",    {u8x1,  u8x1} },
        { IPICK(Intrinsic::hexagon_V6_vsubuhsat),    u16x1, "satuh_sub.vuh.vuh",    {u16x1, u16x1} },
        { IPICK(Intrinsic::hexagon_V6_vsubhsat),     i16x1, "sath_sub.vh.vh",       {i16x1, i16x1} },
        { IPICK(Intrinsic::hexagon_V6_vsubwsat),     i32x1, "satw_sub.vw.vw",       {i32x1, i32x1} },
        { IPICK(Intrinsic::hexagon_V6_vsububsat_dv), u8x2,  "satub_sub.vub.vub.dv", {u8x2,  u8x2} },
        { IPICK(Intrinsic::hexagon_V6_vsubuhsat_dv), u16x2, "satuh_sub.vuh.vuh.dv", {u16x2, u16x2} },
        { IPICK(Intrinsic::hexagon_V6_vsubhsat_dv),  i16x2, "sath_sub.vh.vh.dv",    {i16x2, i16x2} },
        { IPICK(Intrinsic::hexagon_V6_vsubwsat_dv),  i32x2, "satw_sub.vw.vw.dv",    {i32x2, i32x2} },

        // Absolute value:
        { IPICK(Intrinsic::hexagon_V6_vabsh),   u16x1, "abs.vh", {i16x1} },
        { IPICK(Intrinsic::hexagon_V6_vabsw),   u32x1, "abs.vw", {i32x1} },

        // Absolute difference:
        { IPICK(Intrinsic::hexagon_V6_vabsdiffub),  u8x1,  "absd.vub.vub", {u8x1,  u8x1} },
        { IPICK(Intrinsic::hexagon_V6_vabsdiffuh),  u16x1, "absd.vuh.vuh", {u16x1, u16x1} },
        { IPICK(Intrinsic::hexagon_V6_vabsdiffh),   u16x1, "absd.vh.vh",   {i16x1, i16x1} },
        { IPICK(Intrinsic::hexagon_V6_vabsdiffw),   u32x1, "absd.vw.vw",   {i32x1, i32x1} },

        // Averaging:
        { IPICK(Intrinsic::hexagon_V6_vavgub), u8x1,  "avg.vub.vub", {u8x1,  u8x1} },
        { IPICK(Intrinsic::hexagon_V6_vavguh), u16x1, "avg.vuh.vuh", {u16x1, u16x1} },
        { IPICK(Intrinsic::hexagon_V6_vavgh),  i16x1, "avg.vh.vh",   {i16x1, i16x1} },
        { IPICK(Intrinsic::hexagon_V6_vavgw),  i32x1, "avg.vw.vw",   {i32x1, i32x1} },

        { IPICK(Intrinsic::hexagon_V6_vavgubrnd), u8x1,  "avg_rnd.vub.vub", {u8x1,  u8x1} },
        { IPICK(Intrinsic::hexagon_V6_vavguhrnd), u16x1, "avg_rnd.vuh.vuh", {u16x1, u16x1} },
        { IPICK(Intrinsic::hexagon_V6_vavghrnd),  i16x1, "avg_rnd.vh.vh",   {i16x1, i16x1} },
        { IPICK(Intrinsic::hexagon_V6_vavgwrnd),  i32x1, "avg_rnd.vw.vw",   {i32x1, i32x1} },

        { IPICK(Intrinsic::hexagon_V6_vnavgub), i8x1,  "navg.vub.vub", {u8x1,  u8x1} },
        { IPICK(Intrinsic::hexagon_V6_vnavgh),  i16x1, "navg.vh.vh",   {i16x1, i16x1} },
        { IPICK(Intrinsic::hexagon_V6_vnavgw),  i32x1, "navg.vw.vw",   {i32x1, i32x1} },

        // Non-widening multiplication:
        { IPICK(Intrinsic::hexagon_V6_vmpyih),  i16x1, "mul.vh.vh",   {i16x1, i16x1} },
        { IPICK(Intrinsic::hexagon_V6_vmpyihb), i16x1, "mul.vh.b",    {i16x1, i8}, HvxIntrinsic::BroadcastScalarsToWords },
        { IPICK(Intrinsic::hexagon_V6_vmpyiwh), i32x1, "mul.vw.h",    {i32x1, i16}, HvxIntrinsic::BroadcastScalarsToWords },
        { IPICK(Intrinsic::hexagon_V6_vmpyiwb), i32x1, "mul.vw.b",    {i32x1, i8}, HvxIntrinsic::BroadcastScalarsToWords },

        { IPICK(Intrinsic::hexagon_V6_vmpyih_acc),  i16x1, "add_mul.vh.vh.vh",   {i16x1, i16x1, i16x1} },
        { IPICK(Intrinsic::hexagon_V6_vmpyihb_acc), i16x1, "add_mul.vh.vh.b",    {i16x1, i16x1, i8}, HvxIntrinsic::BroadcastScalarsToWords },
        { IPICK(Intrinsic::hexagon_V6_vmpyiwh_acc), i32x1, "add_mul.vw.vw.h",    {i32x1, i32x1, i16}, HvxIntrinsic::BroadcastScalarsToWords },
        { IPICK(Intrinsic::hexagon_V6_vmpyiwb_acc), i32x1, "add_mul.vw.vw.b",    {i32x1, i32x1, i8}, HvxIntrinsic::BroadcastScalarsToWords },

        // Widening vector multiplication:
        { IPICK(Intrinsic::hexagon_V6_vmpyubv), u16x2, "mpy.vub.vub", {u8x1,  u8x1} },
        { IPICK(Intrinsic::hexagon_V6_vmpyuhv), u32x2, "mpy.vuh.vuh", {u16x1, u16x1} },
        { IPICK(Intrinsic::hexagon_V6_vmpybv),  i16x2, "mpy.vb.vb",   {i8x1,  i8x1} },
        { IPICK(Intrinsic::hexagon_V6_vmpyhv),  i32x2, "mpy.vh.vh",   {i16x1, i16x1} },

        { IPICK(Intrinsic::hexagon_V6_vmpyubv_acc), u16x2, "add_mpy.vuh.vub.vub", {u16x2, u8x1, u8x1} },
        { IPICK(Intrinsic::hexagon_V6_vmpyuhv_acc), u32x2, "add_mpy.vuw.vuh.vuh", {u32x2, u16x1, u16x1} },
        { IPICK(Intrinsic::hexagon_V6_vmpybv_acc),  i16x2, "add_mpy.vh.vb.vb",    {i16x2, i8x1, i8x1} },
        { IPICK(Intrinsic::hexagon_V6_vmpyhv_acc),  i32x2, "add_mpy.vw.vh.vh",    {i32x2, i16x1, i16x1} },

        // Inconsistencies: both are vector instructions despite the
        // missing 'v', and the signedness is indeed swapped.
        { IPICK(Intrinsic::hexagon_V6_vmpybusv), i16x2, "mpy.vub.vb",  {u8x1,  i8x1} },
        { IPICK(Intrinsic::hexagon_V6_vmpyhus),  i32x2, "mpy.vh.vuh",  {i16x1, u16x1} },

        { IPICK(Intrinsic::hexagon_V6_vmpybusv_acc), i16x2, "add_mpy.vh.vub.vb",  {i16x2, u8x1,  i8x1} },
        { IPICK(Intrinsic::hexagon_V6_vmpyhus_acc),  i32x2, "add_mpy.vw.vh.vuh",  {i32x2, i16x1, u16x1} },

        // Widening scalar multiplication:
        { IPICK(Intrinsic::hexagon_V6_vmpyub),  u16x2, "mpy.vub.ub",  {u8x1,  u8}, HvxIntrinsic::BroadcastScalarsToWords },
        { IPICK(Intrinsic::hexagon_V6_vmpyuh),  u32x2, "mpy.vuh.uh",  {u16x1, u16}, HvxIntrinsic::BroadcastScalarsToWords },
        { IPICK(Intrinsic::hexagon_V6_vmpyh),   i32x2, "mpy.vh.h",    {i16x1, i16}, HvxIntrinsic::BroadcastScalarsToWords },
        { IPICK(Intrinsic::hexagon_V6_vmpybus), i16x2, "mpy.vub.b",   {u8x1,  i8}, HvxIntrinsic::BroadcastScalarsToWords },

        { IPICK(Intrinsic::hexagon_V6_vmpyub_acc),   u16x2, "add_mpy.vuh.vub.ub",   {u16x2, u8x1,  u8}, HvxIntrinsic::BroadcastScalarsToWords },
        { IPICK(Intrinsic::hexagon_V6_vmpyuh_acc),   u32x2, "add_mpy.vuw.vuh.uh",   {u32x2, u16x1, u16}, HvxIntrinsic::BroadcastScalarsToWords },
        { IPICK(Intrinsic::hexagon_V6_vmpybus_acc),  i16x2, "add_mpy.vh.vub.b",     {i16x2, u8x1,  i8}, HvxIntrinsic::BroadcastScalarsToWords },
        { IPICK(Intrinsic::hexagon_V6_vmpyhsat_acc), i32x2, "satw_add_mpy.vw.vh.h", {i32x2, i16x1, i16}, HvxIntrinsic::BroadcastScalarsToWords },

        // Select/conditionals. Conditions are always signed integer
        // vectors (so widening sign extends).
        { IPICK(Intrinsic::hexagon_V6_vmux), i8x1,  "mux.vb.vb",  {i8x1,  i8x1,  i8x1} },
        { IPICK(Intrinsic::hexagon_V6_vmux), i16x1, "mux.vh.vh",  {i16x1, i16x1, i16x1} },
        { IPICK(Intrinsic::hexagon_V6_vmux), i32x1, "mux.vw.vw",  {i32x1, i32x1, i32x1} },

        { IPICK(Intrinsic::hexagon_V6_veqb), i8x1,  "eq.vb.vb",  {i8x1,  i8x1} },
        { IPICK(Intrinsic::hexagon_V6_veqh), i16x1, "eq.vh.vh",  {i16x1, i16x1} },
        { IPICK(Intrinsic::hexagon_V6_veqw), i32x1, "eq.vw.vw",  {i32x1, i32x1} },

        { IPICK(Intrinsic::hexagon_V6_vgtub), i8x1,  "gt.vub.vub", {u8x1,  u8x1} },
        { IPICK(Intrinsic::hexagon_V6_vgtuh), i16x1, "gt.vuh.vuh", {u16x1, u16x1} },
        { IPICK(Intrinsic::hexagon_V6_vgtuw), i32x1, "gt.vuw.vuw", {u32x1, u32x1} },
        { IPICK(Intrinsic::hexagon_V6_vgtb),  i8x1,  "gt.vb.vb",   {i8x1,  i8x1} },
        { IPICK(Intrinsic::hexagon_V6_vgth),  i16x1, "gt.vh.vh",   {i16x1, i16x1} },
        { IPICK(Intrinsic::hexagon_V6_vgtw),  i32x1, "gt.vw.vw",   {i32x1, i32x1} },

        // Min/max:
        { IPICK(Intrinsic::hexagon_V6_vmaxub), u8x1,  "max.vub.vub", {u8x1,  u8x1} },
        { IPICK(Intrinsic::hexagon_V6_vmaxuh), u16x1, "max.vuh.vuh", {u16x1, u16x1} },
        { IPICK(Intrinsic::hexagon_V6_vmaxh),  i16x1, "max.vh.vh",   {i16x1, i16x1} },
        { IPICK(Intrinsic::hexagon_V6_vmaxw),  i32x1, "max.vw.vw",   {i32x1, i32x1} },

        { IPICK(Intrinsic::hexagon_V6_vminub), u8x1,  "min.vub.vub", {u8x1,  u8x1} },
        { IPICK(Intrinsic::hexagon_V6_vminuh), u16x1, "min.vuh.vuh", {u16x1, u16x1} },
        { IPICK(Intrinsic::hexagon_V6_vminh),  i16x1, "min.vh.vh",   {i16x1, i16x1} },
        { IPICK(Intrinsic::hexagon_V6_vminw),  i32x1, "min.vw.vw",   {i32x1, i32x1} },

        // Shifts
        // We map arithmetic and logical shifts to just "shr", depending on type.
        { IPICK(Intrinsic::hexagon_V6_vlsrhv), u16x1, "shr.vuh.vuh", {u16x1, u16x1} },
        { IPICK(Intrinsic::hexagon_V6_vlsrwv), u32x1, "shr.vuw.vuw", {u32x1, u32x1} },
        { IPICK(Intrinsic::hexagon_V6_vasrhv), i16x1, "shr.vh.vh",   {i16x1, i16x1} },
        { IPICK(Intrinsic::hexagon_V6_vasrwv), i32x1, "shr.vw.vw",   {i32x1, i32x1} },

        { IPICK(Intrinsic::hexagon_V6_vaslhv), u16x1, "shl.vuh.vuh", {u16x1, u16x1} },
        { IPICK(Intrinsic::hexagon_V6_vaslwv), u32x1, "shl.vuw.vuw", {u32x1, u32x1} },
        { IPICK(Intrinsic::hexagon_V6_vaslhv), i16x1, "shl.vh.vh",   {i16x1, i16x1} },
        { IPICK(Intrinsic::hexagon_V6_vaslwv), i32x1, "shl.vw.vw",   {i32x1, i32x1} },

        { IPICK(Intrinsic::hexagon_V6_vlsrh),  u16x1, "shr.vuh.uh", {u16x1, u16} },
        { IPICK(Intrinsic::hexagon_V6_vlsrw),  u32x1, "shr.vuw.uw", {u32x1, u32} },
        { IPICK(Intrinsic::hexagon_V6_vasrh),  i16x1, "shr.vh.h",   {i16x1, i16} },
        { IPICK(Intrinsic::hexagon_V6_vasrw),  i32x1, "shr.vw.w",   {i32x1, i32} },

        { IPICK(Intrinsic::hexagon_V6_vaslh),  u16x1, "shl.vuh.uh", {u16x1, u16} },
        { IPICK(Intrinsic::hexagon_V6_vaslw),  u32x1, "shl.vuw.uw", {u32x1, u32} },
        { IPICK(Intrinsic::hexagon_V6_vaslh),  i16x1, "shl.vh.h",   {i16x1, i16} },
        { IPICK(Intrinsic::hexagon_V6_vaslw),  i32x1, "shl.vw.w",   {i32x1, i32} },

        { IPICK(Intrinsic::hexagon_V6_vasrw_acc), i32x1, "add_shr.vw.vw.w", {i32x1, i32x1, i32} },
        { IPICK(Intrinsic::hexagon_V6_vaslw_acc), i32x1, "add_shl.vw.vw.w", {i32x1, i32x1, i32} },

        { IPICK(Intrinsic::hexagon_V6_vasrwh), i16x1, "trunc_shr.vw.w",   {i32x2, i32} },
        { IPICK(Intrinsic::hexagon_V6_vasrhubsat), u8x1, "trunc_satub_shr.vh.h",  {i16x2, i16} },
        { IPICK(Intrinsic::hexagon_V6_vasrwuhsat), u16x1, "trunc_satuh_shr.vw.w", {i32x2, i32} },
        { IPICK(Intrinsic::hexagon_V6_vasrwhsat),  i16x1, "trunc_sath_shr.vw.w",  {i32x2, i32} },

        // Bitwise operators
        { IPICK(Intrinsic::hexagon_V6_vand),  u8x1,  "and.vb.vb",  {u8x1,  u8x1} },
        { IPICK(Intrinsic::hexagon_V6_vand),  u16x1, "and.vh.vh",  {u16x1, u16x1} },
        { IPICK(Intrinsic::hexagon_V6_vand),  u32x1, "and.vw.vw",  {u32x1, u32x1} },
        { IPICK(Intrinsic::hexagon_V6_vor),   u8x1,  "or.vb.vb",   {u8x1,  u8x1} },
        { IPICK(Intrinsic::hexagon_V6_vor),   u16x1, "or.vh.vh",   {u16x1, u16x1} },
        { IPICK(Intrinsic::hexagon_V6_vor),   u32x1, "or.vw.vw",   {u32x1, u32x1} },
        { IPICK(Intrinsic::hexagon_V6_vxor),  u8x1,  "xor.vb.vb",  {u8x1,  u8x1} },
        { IPICK(Intrinsic::hexagon_V6_vxor),  u16x1, "xor.vh.vh",  {u16x1, u16x1} },
        { IPICK(Intrinsic::hexagon_V6_vxor),  u32x1, "xor.vw.vw",  {u32x1, u32x1} },
        { IPICK(Intrinsic::hexagon_V6_vnot),  u8x1,  "not.vb",     {u8x1} },
        { IPICK(Intrinsic::hexagon_V6_vnot),  u16x1, "not.vh",     {u16x1} },
        { IPICK(Intrinsic::hexagon_V6_vnot),  u32x1, "not.vw",     {u32x1} },

        // Broadcasts
        { IPICK(Intrinsic::hexagon_V6_lvsplatw), u32x1,  "splat.w", {u32} },

        // Bit counting
        { IPICK(Intrinsic::hexagon_V6_vcl0h), u16x1, "clz.vh", {u16x1} },
        { IPICK(Intrinsic::hexagon_V6_vcl0w), u32x1, "clz.vw", {u32x1} },
        { IPICK(Intrinsic::hexagon_V6_vpopcounth), u16x1, "popcount.vh", {u16x1} },
        // TODO: If we need it, we could implement a popcountw in the
        // runtime module that uses popcounth, and horizontally add
        // each pair of lanes.
    };
    // TODO: Many variants of the above functions are missing. They
    // need to be implemented in the runtime module, or via
    // fall-through to CodeGen_LLVM.
    for (HvxIntrinsic &i : intrinsic_wrappers) {
        define_hvx_intrinsic(i.id, i.ret_type, i.name, i.arg_types,
                             i.flags & HvxIntrinsic::BroadcastScalarsToWords);
    }
}

llvm::Function *CodeGen_Hexagon::define_hvx_intrinsic(Intrinsic::ID id, Type ret_ty, const std::string &name,
                                                      const std::vector<Type> &arg_types, bool broadcast_scalar_word) {
    internal_assert(id != Intrinsic::not_intrinsic);
    // Get the real intrinsic.
    llvm::Function *intrin = Intrinsic::getDeclaration(module.get(), id);
    return define_hvx_intrinsic(intrin, ret_ty, name, arg_types, broadcast_scalar_word);
}
llvm::Function *CodeGen_Hexagon::define_hvx_intrinsic(llvm::Function *intrin, Type ret_ty, const std::string &name,
                                                      const std::vector<Type> &arg_types, bool broadcast_scalar_word) {
    internal_assert(intrin) << "Null definition for intrinsic '" << name << "'\n";
    llvm::FunctionType *intrin_ty = intrin->getFunctionType();

    // Get the types of the arguments we want to pass.
    std::vector<llvm::Type *> llvm_arg_types;
    llvm_arg_types.reserve(arg_types.size());
    for (Type i : arg_types) {
        llvm_arg_types.push_back(llvm_type_of(i));
    }

    // Make a wrapper intrinsic.
    llvm::FunctionType *wrapper_ty =
        llvm::FunctionType::get(llvm_type_of(ret_ty), llvm_arg_types, false);
    llvm::Function *wrapper =
        llvm::Function::Create(wrapper_ty, llvm::GlobalValue::InternalLinkage,
                               "halide.hexagon." + name, module.get());
    llvm::BasicBlock *block = llvm::BasicBlock::Create(module->getContext(), "entry", wrapper);
    IRBuilderBase::InsertPoint here = builder->saveIP();
    builder->SetInsertPoint(block);

    std::vector<Value *> args;
    for (Value &arg : wrapper->args()) {
        args.push_back(&arg);
    }

    if (args.size() + 1 == intrin_ty->getNumParams()) {
        // This intrinsic needs the first argument split into the high and low vectors.
        Value *dv = args[0];
        int vec_lanes = native_vector_bits()/arg_types[0].bits();
        Value *low = slice_vector(dv, 0, vec_lanes);
        Value *high = slice_vector(dv, vec_lanes, vec_lanes);

        args[0] = high;
        args.insert(args.begin() + 1, low);
    }

    // Replace args with bitcasts if necessary.
    internal_assert(args.size() == intrin_ty->getNumParams());
    for (size_t i = 0; i < args.size(); i++) {
        llvm::Type *arg_ty = intrin_ty->getParamType(i);
        if (args[i]->getType() != arg_ty) {
            if (arg_ty->isVectorTy()) {
                args[i] = builder->CreateBitCast(args[i], arg_ty);
            } else {
                if (broadcast_scalar_word) {
                    llvm::Function *fn = nullptr;
                    // We know it is a scalar type. We can have 8 bit, 16 bit or 32 bit types only.
                    unsigned bits = arg_types[i].bits();
                    switch(bits) {
                    case 8:
                        fn = module->getFunction("halide.hexagon.dup4.b");
                        break;
                    case 16:
                        fn = module->getFunction("halide.hexagon.dup2.h");
                        break;
                    default:
                        internal_error << "unhandled broadcast_scalar_word in define_hvx_intrinsic";
                    }
                    args[i] = builder->CreateCall(fn, { args[i] });
                } else {
                    args[i] = builder->CreateIntCast(args[i], arg_ty, arg_types[i].is_int());
                }
            }
        }
    }

    // Call the real intrinsic.
    Value *ret = builder->CreateCall(intrin, args);

    // Cast the result, if necessary.
    if (ret->getType() != wrapper_ty->getReturnType()) {
        ret = builder->CreateBitCast(ret, wrapper_ty->getReturnType());
    }

    builder->CreateRet(ret);

    // Always inline these wrappers.
    wrapper->addFnAttr(llvm::Attribute::AlwaysInline);

    builder->restoreIP(here);

    llvm::verifyFunction(*wrapper);
    return wrapper;
}

Value *CodeGen_Hexagon::create_bitcast(Value *v, llvm::Type *ty) {
    if (BitCastInst *c = dyn_cast<BitCastInst>(v)) {
        return create_bitcast(c->getOperand(0), ty);
    } else if (isa<UndefValue>(v)) {
        return UndefValue::get(ty);
    } else if (v->getType() != ty) {
        v = builder->CreateBitCast(v, ty);
    }
    return v;
}

Value *CodeGen_Hexagon::call_intrin_cast(llvm::Type *ret_ty,
                                         llvm::Function *F,
                                         std::vector<Value *> Ops) {
    llvm::FunctionType *FType = F->getFunctionType();
    internal_assert(FType->getNumParams() == Ops.size());
    for (unsigned I = 0; I < FType->getNumParams(); ++I) {
        Ops[I] = create_bitcast(Ops[I], FType->getParamType(I));
    }
    Value *ret = builder->CreateCall(F, Ops);
    return create_bitcast(ret, ret_ty);
}

Value *CodeGen_Hexagon::call_intrin_cast(llvm::Type *ret_ty,
                                         llvm::Intrinsic::ID id,
                                         std::vector<Value *> Ops) {
    return call_intrin_cast(ret_ty, Intrinsic::getDeclaration(module.get(), id), Ops);
}

Value *CodeGen_Hexagon::interleave_vectors(const std::vector<llvm::Value *> &v) {
    bool B128 = target.has_feature(Halide::Target::HVX_128);
    if (v.size() == 2) {
        llvm::Type *v_ty = v[0]->getType();
        // Interleaving two vectors. Break them into native vectors,
        // use vshuffvdd, and concatenate the shuffled results.
        llvm::Type *element_ty = v_ty->getVectorElementType();
        int native_elements = native_vector_bits()/element_ty->getScalarSizeInBits();
        llvm::Type *native2_ty = llvm::VectorType::get(element_ty, native_elements*2);
        int result_elements = v_ty->getVectorNumElements()*2;

        Value *a = v[0];
        Value *b = v[1];
        Value *bytes = codegen(-static_cast<int>(element_ty->getScalarSizeInBits()/8));
        vector<Value *> ret;
        for (int i = 0; i < result_elements/2; i += native_elements) {
            Value *a_i = slice_vector(a, i, native_elements);
            Value *b_i = slice_vector(b, i, native_elements);
            Value *ret_i = call_intrin_cast(native2_ty,
                                            IPICK(Intrinsic::hexagon_V6_vshuffvdd),
                                            {b_i, a_i, bytes});
            if ((i + native_elements)*2 > result_elements) {
                // This is the last vector, and it has some extra
                // elements. Slice it down.
                ret_i = slice_vector(ret_i, 0, (i + native_elements)*2 - result_elements);
            }
            ret.push_back(ret_i);
        }
        return concat_vectors(ret);
    }
    return CodeGen_Posix::interleave_vectors(v);
}

Value *CodeGen_Hexagon::shuffle_vectors(Value *a, Value *b,
                                        const std::vector<int> &indices) {
    llvm::Type *a_ty = a->getType();
    llvm::Type *b_ty = b->getType();
    internal_assert(a_ty == b_ty);

    bool B128 = target.has_feature(Halide::Target::HVX_128);
    int a_elements = static_cast<int>(a_ty->getVectorNumElements());
    int b_elements = static_cast<int>(b_ty->getVectorNumElements());

    llvm::Type *element_ty = a->getType()->getVectorElementType();
    int element_bits = element_ty->getScalarSizeInBits();
    int native_elements = native_vector_bits() / element_bits;
    llvm::Type *native_ty = llvm::VectorType::get(element_ty, native_elements);
    llvm::Type *native2_ty = llvm::VectorType::get(element_ty, native_elements*2);

    int result_elements = static_cast<int>(indices.size());
    llvm::Type *result_ty = VectorType::get(element_ty, result_elements);

    // Try to rewrite shuffles that only access the elements of b.
    int min = indices[0];
    for (size_t i = 1; i < indices.size(); i++) {
        if (indices[i] != -1 && indices[i] < min) {
            min = indices[i];
        }
    }
    if (min >= a_elements) {
        vector<int> shifted_indices(indices);
        for (int &i : shifted_indices) {
            if (i != -1) i -= a_elements;
        }
        return shuffle_vectors(b, UndefValue::get(b->getType()), shifted_indices);
    }

<<<<<<< HEAD
    // Try to rewrite shuffles that only access the elements of a.
    int max = *std::max_element(indices.begin(), indices.end());
    if (max < a_elements) {
        BitCastInst *a_cast = dyn_cast<BitCastInst>(a);
        CallInst *a_call = dyn_cast<CallInst>(a_cast ? a_cast->getOperand(0) : a);
        llvm::Function *vcombine =
            Intrinsic::getDeclaration(module.get(), IPICK(Intrinsic::hexagon_V6_vcombine));
        if (a_call && a_call->getCalledFunction() == vcombine) {
            // Rewrite shuffle(vcombine(a, b), x) to shuffle(a, b)
            return shuffle_vectors(
                create_bitcast(a_call->getArgOperand(1), native_ty),
                create_bitcast(a_call->getArgOperand(0), native_ty),
                indices);
        } else if (ShuffleVectorInst *a_shuffle = dyn_cast<ShuffleVectorInst>(a)) {
            bool is_identity = true;
            for (int i = 0; i < a_elements; i++) {
                int mask_i = a_shuffle->getMaskValue(i);
                is_identity = is_identity && (mask_i == i || mask_i == -1);
=======
    llvm::Type *vec_ty = vec->getType();
    int vec_elements = vec_ty->getVectorNumElements();
    int element_bits = vec_ty->getScalarSizeInBits();
    // If we're getting a native vector bits worth of data from half
    // of the argument, we might be able to use lo/hi if the start is appropriate.
    if (size*2 == vec_elements && element_bits*size == native_vector_bits()) {
        CallInst *call;
        if (BitCastInst *bc = dyn_cast<BitCastInst>(vec)) {
            call = dyn_cast<CallInst>(bc->getOperand(0));
        } else {
            call = dyn_cast<CallInst>(vec);
        }
        llvm::Function *combine_fn =
            Intrinsic::getDeclaration(module.get(), IPICK(Intrinsic::hexagon_V6_vcombine));
        llvm::Type *ret_ty = llvm::VectorType::get(vec_ty->getScalarType(), size);
        bool is_vcombine = call && call->getCalledFunction() == combine_fn;
        if (is_vcombine) {
            if (start == 0) {
                return builder->CreateBitCast(call->getArgOperand(1), ret_ty);
            } else if (start == vec_elements/2) {
                return builder->CreateBitCast(call->getArgOperand(0), ret_ty);
>>>>>>> e13140cb
            }
            if (is_identity) {
                return shuffle_vectors(
                    a_shuffle->getOperand(0),
                    a_shuffle->getOperand(1),
                    indices);
            }
        }
<<<<<<< HEAD
=======
        // We know vec is a double vector.
        int bytes_off = start * (element_bits / 8);
        int reverse_bytes = (native_vector_bits() / 8) - bytes_off;
        Intrinsic::ID intrin_id = IPICK(Intrinsic::hexagon_V6_valignbi);
        if (reverse_bytes <= 7) {
            intrin_id = IPICK(Intrinsic::hexagon_V6_vlalignbi);
            bytes_off = reverse_bytes;
        }
        Value *hi, *lo;
        if (is_vcombine) {
            hi = call->getArgOperand(0);
            lo = call->getArgOperand(1);
        } else {
            hi = call_intrin_cast(ret_ty, IPICK(Intrinsic::hexagon_V6_hi), {vec});
            lo = call_intrin_cast(ret_ty, IPICK(Intrinsic::hexagon_V6_lo), {vec});
        }
        Value *b = codegen(bytes_off);
        return call_intrin_cast(ret_ty, intrin_id, {hi, lo, b});
>>>>>>> e13140cb
    }

    // Try to rewrite shuffles of (maybe strided) ramps.
    bool is_strided_ramp = true;
    int stride = indices.size() > 1 ? indices[1] - indices[0] : 1;
    for (int i = 1; i + 1 < static_cast<int>(indices.size()); i++) {
        if (indices[i] + stride != indices[i + 1]) {
            is_strided_ramp = false;
            break;
        }
    }

    if (!is_strided_ramp) {
        // This is not a strided ramp, let LLVM handle it.
        return CodeGen_Posix::shuffle_vectors(a, b, indices);
    }

    int start = indices[0];

    if (stride == 1) {
        if (result_ty == native2_ty && a_ty == native_ty && b_ty == native_ty) {
            // This is a concatenation of a and b, where a and b are
            // native vectors. Use vcombine.
            internal_assert(start == 0);
            return call_intrin_cast(native2_ty, IPICK(Intrinsic::hexagon_V6_vcombine), {b, a});
        }
        if (result_ty == native_ty && a_ty == native2_ty && max < a_elements) {
            // Extract a and b from a double vector.
            b = call_intrin_cast(native_ty, IPICK(Intrinsic::hexagon_V6_hi), {a});
            a = call_intrin_cast(native_ty, IPICK(Intrinsic::hexagon_V6_lo), {a});
            a_ty = a->getType();
            b_ty = b->getType();
            a_elements = a_ty->getVectorNumElements();
            b_elements = b_ty->getVectorNumElements();
        }
        if (start == 0 && result_ty == a_ty) {
            return a;
        }
        if (start == a_elements && result_ty == b_ty) {
            return b;
        }
        if (result_ty == native_ty && a_ty == native_ty && b_ty == native_ty) {
            // TODO: Use valign.
        }
    } else if (stride == 2 && result_elements*2 == a_elements + b_elements) {
        internal_assert(start == 0 || start == 1);
        // For stride 2 shuffles, we can use vpack or vdeal.
        // It's hard to use call_intrin here. We'll just slice and
        // concat manually.
        Value *ab = max < a_elements ? a : concat_vectors({a, b});
        vector<Value *> ret;
        for (int i = 0; i < result_elements; i += native_elements) {
            Value *ab_i0 = slice_vector(ab, i*2, native_elements);
            Value *ab_i1 = slice_vector(ab, i*2 + native_elements, native_elements);
            Value *ret_i;
            if (element_bits == 8) {
                Intrinsic::ID intrin =
                    start == 0 ? IPICK(Intrinsic::hexagon_V6_vpackeb) : IPICK(Intrinsic::hexagon_V6_vpackob);
                ret_i = call_intrin_cast(native_ty, intrin, {ab_i1, ab_i0});
            } else if (element_bits == 16) {
                Intrinsic::ID intrin =
                    start == 0 ? IPICK(Intrinsic::hexagon_V6_vpackeh) : IPICK(Intrinsic::hexagon_V6_vpackoh);
                ret_i = call_intrin_cast(native_ty, intrin, {ab_i1, ab_i0});
            } else if (element_bits%8 == 0) {
                // Need to use vdealw, followed by lo/hi.
                // TODO: Is there a better instruction? This generates a
                // double vector, then only uses half of the result.
                int element_bytes = element_bits / 8;
                Value *packed = call_intrin_cast(native2_ty,
                                                 IPICK(Intrinsic::hexagon_V6_vdealvdd),
                                                 {ab_i1, ab_i0, ConstantInt::get(i32, -element_bytes)});
                Intrinsic::ID intrin =
                    start == 0 ? IPICK(Intrinsic::hexagon_V6_lo) : IPICK(Intrinsic::hexagon_V6_hi);
                ret_i = call_intrin_cast(native_ty, intrin, {packed});
            } else {
                return CodeGen_Posix::shuffle_vectors(a, b, indices);
            }
            if (i + native_elements > result_elements) {
                // This is the last vector, and it has a few extra
                // elements. Slice it down.
                ret_i = slice_vector(ret_i, 0, i + native_elements - result_elements);
            }
            ret.push_back(ret_i);
        }
        return concat_vectors(ret);
    }

    // TODO: There are more HVX permute instructions that could be
    // implemented here.

    return CodeGen_Posix::shuffle_vectors(a, b, indices);
}


namespace {
std::string type_suffix(Type type, bool signed_variants = true) {
    string prefix = type.is_vector() ? ".v" : ".";
    if (type.is_int() || !signed_variants) {
        switch (type.bits()) {
        case 8: return prefix + "b";
        case 16: return prefix + "h";
        case 32: return prefix + "w";
        }
    } else if (type.is_uint()) {
        switch (type.bits()) {
        case 8: return prefix + "ub";
        case 16: return prefix + "uh";
        case 32: return prefix + "uw";
        }
    }
    internal_error << "Unsupported HVX type: " << type << "\n";
    return "";
}

std::string type_suffix(Expr a, bool signed_variants = true) {
    return type_suffix(a.type(), signed_variants);
}

std::string type_suffix(Expr a, Expr b, bool signed_variants = true) {
    return type_suffix(a, signed_variants) + type_suffix(b, signed_variants);
}

std::string type_suffix(const std::vector<Expr> &ops, bool signed_variants = true) {
    if (ops.empty()) return "";
    string suffix = type_suffix(ops.front(), signed_variants);
    for (size_t i = 1; i < ops.size(); i++) {
        suffix = suffix + type_suffix(ops[i], signed_variants);
    }
    return suffix;
}
}  // namespace

Value *CodeGen_Hexagon::call_intrin(Type result_type, const string &name,
                                    vector<Expr> args, bool maybe) {
    llvm::Function *fn = module->getFunction(name);
    if (maybe && !fn) return nullptr;
    internal_assert(fn) << "Function '" << name << "' not found\n";
    if (fn->getReturnType()->getVectorNumElements()*2 <= static_cast<unsigned>(result_type.lanes())) {
        // We have fewer than half as many lanes in our intrinsic as
        // we have in the call. Check to see if a double vector
        // version of this intrinsic exists.
        llvm::Function *fn2 = module->getFunction(name + ".dv");
        if (fn2) {
            fn = fn2;
        }
    }
    return call_intrin(result_type,
                       fn->getReturnType()->getVectorNumElements(),
                       fn->getName(),
                       args);
}

Value *CodeGen_Hexagon::call_intrin(llvm::Type *result_type, const string &name,
                                    vector<Value *> args, bool maybe) {
    llvm::Function *fn = module->getFunction(name);
    if (maybe && !fn) return nullptr;
    internal_assert(fn) << "Function '" << name << "' not found\n";
    if (fn->getReturnType()->getVectorNumElements()*2 <= result_type->getVectorNumElements()) {
        // We have fewer than half as many lanes in our intrinsic as
        // we have in the call. Check to see if a double vector
        // version of this intrinsic exists.
        llvm::Function *fn2 = module->getFunction(name + ".dv");
        if (fn2) {
            fn = fn2;
        }
    }
    return call_intrin(result_type,
                       fn->getReturnType()->getVectorNumElements(),
                       fn->getName(),
                       args);
}

string CodeGen_Hexagon::mcpu() const {
  if (target.has_feature(Halide::Target::HVX_V62))
    return "hexagonv62";
  else
    return "hexagonv60";
}

string CodeGen_Hexagon::mattrs() const {
  return "+hvx";
}

bool CodeGen_Hexagon::use_soft_float_abi() const {
  return false;
}

static bool EmittedOnce = false;
int CodeGen_Hexagon::native_vector_bits() const {
  bool DoTrace = ! EmittedOnce;
  EmittedOnce = true;
  if (DoTrace)
    debug(1) << (target.has_feature(Halide::Target::HVX_V62)
             ? "V62\n" : "V60\n");
  if (target.has_feature(Halide::Target::HVX_128)) {
    if (DoTrace) debug(1) << "128 Byte mode\n";
    return 128*8;
  } else {
    if (DoTrace) debug(1) << "64 Byte mode\n";
    return 64*8;
  }
}

void CodeGen_Hexagon::visit(const Add *op) {
    if (op->type.is_vector()) {
        value = call_intrin(op->type,
                            "halide.hexagon.add" + type_suffix(op->a, op->b, false),
                            {op->a, op->b});
    } else {
        CodeGen_Posix::visit(op);
    }
}

void CodeGen_Hexagon::visit(const Sub *op) {
    if (op->type.is_vector()) {
        value = call_intrin(op->type,
                            "halide.hexagon.sub" + type_suffix(op->a, op->b, false),
                            {op->a, op->b});
    } else {
        CodeGen_Posix::visit(op);
    }
}

namespace {

Expr maybe_scalar(Expr x) {
    const Broadcast *xb = x.as<Broadcast>();
    if (xb) {
        return xb->value;
    } else {
        return x;
    }
}

}  // namespace

void CodeGen_Hexagon::visit(const Mul *op) {
    if (op->type.is_vector()) {
        // Figure out if one of the operands is a scalar, and commute
        // if it isn't the second operand.
        Expr a = maybe_scalar(op->a);
        Expr b = maybe_scalar(op->b);
        if (a.type().is_scalar())
            std::swap(a, b);

        // Check if this is a multiplication by a power of 2.
        int shift_amount;
        if (is_const_power_of_two_integer(b, &shift_amount)) {
            value = codegen(a << shift_amount);
            return;
        }

        // Try to find an intrinsic for one of the operands being a scalar.
        // All the non-widening vector by scalar multiplies expect a narrower
        // scalar. Only two narrow types work, 8 bit and 16 bit. Start with
        // the 8 bit ones
        for (int bits : {8, 16}) {
            Expr narrow_b = lossless_cast(b.type().with_bits(bits), b);
            Expr opb = narrow_b.defined() ? narrow_b : b;
            value = call_intrin(op->type,
                                "halide.hexagon.mul" +
                                type_suffix(a, opb),
                                {a, opb},
                                true /*maybe*/);
            if (value) return;
        }

        // We didn't find an intrinsic for this type. Try again
        // without the scalar operand.
        value = call_intrin(op->type,
                            "halide.hexagon.mul" + type_suffix(op->a, op->b),
                            {op->a, op->b},
                            true /*maybe*/);
        if (value) return;

        // Hexagon has mostly widening multiplies. Try to find a
        // widening multiply we can use.
        value = call_intrin(op->type,
                            "halide.hexagon.mpy" + type_suffix(a, b),
                            {a, b},
                            true /*maybe*/);
        if (!value) {
            // Try again without the scalar operand.
            value = call_intrin(op->type,
                                "halide.hexagon.mpy" + type_suffix(op->a, op->b),
                                {op->a, op->b},
                                true /*maybe*/);
        }
        if (value) {
            // We found a widening op, we need to narrow back
            // down. The widening multiply deinterleaved the result,
            // but the trunc operation reinterleaves.
            Type wide = op->type.with_bits(op->type.bits()*2);
            value = call_intrin(llvm_type_of(op->type),
                                "halide.hexagon.trunc" + type_suffix(wide, false),
                                {value});
            return;
        }

        internal_error << "Unhandled HVX multiply " << Expr(op) << "\n";
    } else {
        CodeGen_Posix::visit(op);
    }
}

Expr CodeGen_Hexagon::mulhi_shr(Expr a, Expr b, int shr) {
    Type ty = a.type();
    if (ty.is_vector() && (ty.bits() == 8 || ty.bits() == 16)) {
        Type wide_ty = ty.with_bits(ty.bits() * 2);

        // Generate a widening multiply.
        Expr p_wide = Call::make(wide_ty, "halide.hexagon.mpy" + type_suffix(a, b),
                                 {a, b}, Call::PureExtern);

        // Keep the high half (truncate the low half). This also
        // re-interleaves after mpy deinterleaved.
        Expr p = Call::make(ty, "halide.hexagon.trunclo" + type_suffix(p_wide, false),
                            {p_wide}, Call::PureExtern);

        // Apply the remaining shift.
        if (shr != 0) {
            p = p >> shr;
        }

        return p;
    } else {
        return CodeGen_Posix::mulhi_shr(a, b, shr);
    }
}

Expr CodeGen_Hexagon::sorted_avg(Expr a, Expr b) {
    Type ty = a.type();
    if (ty.is_vector() && ((ty.is_uint() && (ty.bits() == 8 || ty.bits() == 16)) ||
                           (ty.is_int() && (ty.bits() == 16 || ty.bits() == 32)))) {
        return Call::make(ty, "halide.hexagon.avg" + type_suffix(a, b),
                          {a, b}, Call::PureExtern);
    } else {
        return CodeGen_Posix::sorted_avg(a, b);
    }
}

void CodeGen_Hexagon::visit(const Div *op) {
    CodeGen_Posix::visit(op);
}

void CodeGen_Hexagon::visit(const Cast *op) {
    // TODO: Do we need to handle same-sized vector casts before LLVM sees them?
    CodeGen_Posix::visit(op);
}

void CodeGen_Hexagon::visit(const Call *op) {
    bool B128 = target.has_feature(Halide::Target::HVX_128);

    internal_assert(op->call_type == Call::Extern ||
                    op->call_type == Call::Intrinsic ||
                    op->call_type == Call::PureExtern ||
                    op->call_type == Call::PureIntrinsic)
        << "Can only codegen extern calls and intrinsics\n";

    // Map Halide functions to Hexagon intrinsics, plus a boolean
    // indicating if the intrinsic has signed variants or not.
    static std::map<string, std::pair<string, bool>> functions = {
        { Call::abs, { "halide.hexagon.abs", true } },
        { Call::absd, { "halide.hexagon.absd", true } },
        { Call::bitwise_and, { "halide.hexagon.and", false } },
        { Call::bitwise_or, { "halide.hexagon.or", false } },
        { Call::bitwise_xor, { "halide.hexagon.xor", false } },
        { Call::bitwise_not, { "halide.hexagon.not", false } },
        { Call::count_leading_zeros, { "halide.hexagon.clz", false } },
        { Call::popcount, { "halide.hexagon.popcount", false } },
    };

    if (starts_with(op->name, "halide.hexagon.")) {
        // Handle all of the intrinsics we generated in
        // hexagon_optimize.  I'm not sure why this is different than
        // letting it fall through to CodeGen_LLVM.
        value = call_intrin(op->type, op->name, op->args);
        return;
    }

    if (op->type.is_vector()) {
        auto i = functions.find(op->name);
        if (i != functions.end()) {
            string intrin =
                i->second.first + type_suffix(op->args, i->second.second);
            value = call_intrin(op->type, intrin, op->args, true /*maybe*/);
            if (value) return;
        } else if (op->is_intrinsic(Call::shift_left) ||
                   op->is_intrinsic(Call::shift_right)) {

            internal_assert(op->args.size() == 2);
            string instr = op->is_intrinsic(Call::shift_left) ? "halide.hexagon.shl" : "halide.hexagon.shr";
            Expr b = maybe_scalar(op->args[1]);
            value = call_intrin(op->type,
                                instr + type_suffix(op->args[0], b),
                                {op->args[0], b});
            return;
        } else if (op->is_intrinsic(Call::get_high_register)) {
            // TODO: This implementation should probably be in CodeGen_LLVM.
            internal_assert(op->type.lanes()*2 == op->args[0].type().lanes());
            value = slice_vector(codegen(op->args[0]), op->type.lanes(), op->type.lanes());
            return;
        } else if (op->is_intrinsic(Call::get_low_register)) {
            // TODO: This implementation should probably be in CodeGen_LLVM.
            internal_assert(op->type.lanes()*2 == op->args[0].type().lanes());
            value = slice_vector(codegen(op->args[0]), 0, op->type.lanes());
            return;
        } else if (op->is_intrinsic(Call::shuffle_vector)) {
            // TODO: This implementation should move to the function
            // shuffle_vector that should become virtual in the
            // base class CodeGen_LLVM. dsharletg is working on
            // this refactoring.
            if(op->type.lanes() * 2 == op->args[0].type().lanes()) {
                const int64_t *first_idx; first_idx = as_const_int(op->args[1]);
                if (!first_idx || *first_idx > 1) {
                    CodeGen_Posix::visit(op);
                    return;
                }
                bool even = (*first_idx == 0) ? true : false;
                bool use_vpack = true;
                for (int i = 1; i < (int)op->args.size() - 1; i++) {
                    const int64_t *curr = as_const_int(op->args[i]);
                    const int64_t *next = as_const_int(op->args[i+1]);
                    if (!(curr && next && ((*next) - (*curr)) == 2)) {
                        use_vpack = false;
                    }
                }
                if (use_vpack) {
                    int lanes = op->type.lanes();
                    Value *dv = codegen(op->args[0]);
                    Value *low = slice_vector(dv, 0, lanes);
                    Value *high = slice_vector(dv, lanes, lanes);
                    Intrinsic::ID intrin_id = llvm::Intrinsic::not_intrinsic;
                    switch(op->type.bits()) {
                    case 8: intrin_id =
                            even ? IPICK(llvm::Intrinsic::hexagon_V6_vpackeb) : IPICK(llvm::Intrinsic::hexagon_V6_vpackob);
                        break;
                    case 16: intrin_id =
                            even ? IPICK(llvm::Intrinsic::hexagon_V6_vpackeh) : IPICK(llvm::Intrinsic::hexagon_V6_vpackoh);
                        break;
                    }
                    debug(4) << "Generating a vpack" <<  (even ? "e\n" : "o\n");
                    llvm::Type *ret_ty = llvm_type_of(op->type);
                    value = call_intrin_cast(ret_ty, intrin_id, { high, low });
                    return;
                }
            }
        }
    }
    CodeGen_Posix::visit(op);
}

void CodeGen_Hexagon::visit(const Broadcast *op) {
    if (op->lanes * op->type.bits() <= 32) {
        // If the result is not more than 32 bits, just use scalar code.
        CodeGen_Posix::visit(op);
    } else {
        // TODO: Use vd0?
        value = call_intrin(op->type,
                            "halide.hexagon.splat" + type_suffix(op->value, false),
                            {op->value});
    }
}

static bool isValidHexagonVector(Type t, int vec_bits) {
  return t.is_vector() &&
    ((t.bits() * t.lanes()) == vec_bits);
}

<<<<<<< HEAD
void CodeGen_Hexagon::visit(const Load *op) {
  bool B128 = target.has_feature(Halide::Target::HVX_128);
  if (op->type.is_vector() && isValidHexagonVector(op->type,
                                                   native_vector_bits())) {

    const Ramp *ramp = op->index.as<Ramp>();
    const IntImm *stride = ramp ? ramp->stride.as<IntImm>() : NULL;
    if (ramp && stride && stride->value == 1) {
      int lanes = ramp->lanes;
      // int alignment = op->type.bytes(); // The size of a single element
      int native_vector_bytes = native_vector_bits() / 8;

      // We are loading a partial vector. if we are, default to vanilla codegen.
      if (lanes * op->type.bytes() != native_vector_bytes) {
        CodeGen_Posix::visit(op);
        return;
      }
      // At this point we are satisfied that we are loading a native vector.
      ModulusRemainder mod_rem = get_alignment_info(ramp->base);
      if (mod_rem.modulus == 1 &&
          mod_rem.remainder == 0) {
        // We know nothing about alignment. Just fall back upon vanilla codegen.
        CodeGen_Posix::visit(op);
        return;
      }
      // ModulusRemainder tells us if something can be written in the
      // form
      // (ModulusRemainder.modulus * c1) + ModulusRemainder.remainder.
      // So for us to be able to generate an aligned load, ramp->base
      // should be
      // (lanes * c1) + c2.
      if (!(mod_rem.modulus % lanes)) {
        if (mod_rem.remainder == 0) {
          // This is a perfectly aligned address. Vanilla codegen can deal with
          // this.
          CodeGen_Posix::visit(op);
          return;
        } else {
          Expr base = simplify(ramp->base);
          const Add *add = base.as<Add>();
          const IntImm *b = add->b.as<IntImm>();
          // We can generate a combination of two vmems (aligned) followed by
          // a valign/vlalign if The base is like
          // 1. (aligned_expr + const)
          // In the former case, for double vector mode, we will have
          // mod_rem.modulus == alignment_required and
          // mod_rem.remainder == vector_width + const
          if (!b) {
            CodeGen_Posix::visit(op);
            return;
          }
          int b_val = b->value;
          // offset_elements is an expr that tells us how many elements away we
          // are from an aligned vector;
          int offset_elements = mod_imp(b_val, lanes);
          if (offset_elements == 0) {
            CodeGen_Posix::visit(op);
            return;
          }
          // If the index is A + b, then we know that A is already aligned. We need
          // to know if b, which is an IntImm also contains an aligned vector inside.
          // For e.g. if b is 65 and lanes is 64, then we have 1 aligned vector in it.
          // and base_low should be (A + 64)
          int offset_vector = div_imp(b_val, lanes) * lanes;
          // offset_elements tells us that we are off by those many elements
          // from the vector width. We will load two vectors
          // v_low = load(add->a + offset_vector)
          // v_high = load(add->a + offset_vector + lanes)
          // Now,
          // valign (v_high, v_low, x) = vlalign(v_high, v_low, vec_length - x);
          // Since offset_elements is always between 0 and (lanes-1), we need to
          // look at the sign of b_val to create the right offset for vlalign.
          int bytes_off = b_val > 0 ? offset_elements * op->type.bytes() :
              (lanes - offset_elements)  * op->type.bytes();
          Expr base_low =  simplify(add->a + offset_vector);
          Expr base_high =  simplify(base_low + lanes);
          Expr ramp_low = Ramp::make(base_low, 1, lanes);
          Expr ramp_high = Ramp::make(base_high, 1, lanes);
          Expr load_low = Load::make(op->type, op->name, ramp_low, op->image,
                                     op->param);
          Expr load_high = Load::make(op->type, op->name, ramp_high, op->image,
                                      op->param);
          Value *vec_low = codegen(load_low);
          Value *vec_high = codegen(load_high);

          Intrinsic::ID IntrinsID = (Intrinsic::ID) 0;
          if (b_val > 0) {
            Value *Scalar;
            if (bytes_off < 7) {
              IntrinsID = IPICK(Intrinsic::hexagon_V6_valignbi);
              Expr ScalarImmExpr = IntImm::make(Int(32), bytes_off);
              Scalar = codegen(ScalarImmExpr);
            }
            else {
              IntrinsID = IPICK(Intrinsic::hexagon_V6_valignb);
              // FIXME: PDB: Is this correct? Should this require a register
              // transfer.
              Scalar = codegen(bytes_off);
            }
            value = call_intrin_cast(llvm_type_of(op->type), IntrinsID,
                                     {vec_high, vec_low, Scalar});
            return;
          } else {
            Value *Scalar;
            if (bytes_off < 7) {
              IntrinsID = IPICK(Intrinsic::hexagon_V6_vlalignbi);
              Expr ScalarImmExpr = IntImm::make(Int(32), bytes_off);
              Scalar = codegen(ScalarImmExpr);
            }
            else {
              IntrinsID = IPICK(Intrinsic::hexagon_V6_vlalignb);
              // FIXME: PDB: Is this correct? Should this require a register
              // transfer.
              Scalar = codegen(bytes_off);
            }
            value = call_intrin_cast(llvm_type_of(op->type), IntrinsID,
                                     {vec_high, vec_low, Scalar});
            return;
          }
        }
      }
    } else if (ramp && stride && stride->value == 2) {
        // Load two vectors worth and then shuffle
        Expr base_a = ramp->base, base_b = ramp->base + ramp->lanes;

        // False indicates we should take the even-numbered lanes
        // from the load, true indicates we should take the
        // odd-numbered-lanes.
        bool shifted_a = false, shifted_b = false;
        // If the base ends in an odd constant, then subtract one
        // and do a different shuffle. This helps expressions like
        // (f(2*x) + f(2*x+1) share loads
        const Add *add = ramp->base.as<Add>();
        const IntImm *offset = add ? add->b.as<IntImm>() : NULL;
        if (offset && offset->value & 1) {
          base_a -= 1;
          shifted_a = true;
          base_b -= 1;
          shifted_b = true;
        }

        // Do each load.
        Expr ramp_a = Ramp::make(base_a, 1, ramp->lanes);
        Expr ramp_b = Ramp::make(base_b, 1, ramp->lanes);
        Expr load_a = Load::make(op->type, op->name, ramp_a, op->image,
                                 op->param);
        Expr load_b = Load::make(op->type, op->name, ramp_b, op->image,
                                 op->param);
        Value *vec_a = codegen(load_a);
        Value *vec_b = codegen(load_b);

        // Shuffle together the results.
        vector<int> indices(ramp->lanes);
        for (int i = 0; i < (ramp->lanes + 1)/2; i++) {
          indices[i] = i*2 + (shifted_a ? 1 : 0);
        }
        for (int i = (ramp->lanes + 1)/2; i < ramp->lanes; i++) {
          indices[i] = i*2 + (shifted_b ? 1 : 0);
        }

        value = shuffle_vectors(vec_a, vec_b, indices);
      }
  }
  if (!value)
    CodeGen_Posix::visit(op);
  return;
}

=======
>>>>>>> e13140cb
void CodeGen_Hexagon::visit(const Max *op) {
    if (op->type.is_vector()) {
        value = call_intrin(op->type,
                            "halide.hexagon.max" + type_suffix(op->a, op->b),
                            {op->a, op->b},
                            true /*maybe*/);
        if (value) return;
    }
    CodeGen_Posix::visit(op);
}

void CodeGen_Hexagon::visit(const Min *op) {
    if (op->type.is_vector()) {
        value = call_intrin(op->type,
                            "halide.hexagon.min" + type_suffix(op->a, op->b),
                            {op->a, op->b},
                            true /*maybe*/);
        if (value) return;
    }
    CodeGen_Posix::visit(op);
}

void CodeGen_Hexagon::visit(const Select *op) {
    if (op->type.is_vector() && op->condition.type().is_vector()) {
        // eliminate_bool_vectors has replaced all boolean vectors
        // with integer vectors of the appropriate size, and this
        // condition is of the form 'cond != 0'. We just need to grab
        // cond and use that as the operand for vmux.
        Expr cond = op->condition;
        const NE *cond_ne_0 = cond.as<NE>();
        if (cond_ne_0) {
            internal_assert(is_zero(cond_ne_0->b));
            cond = cond_ne_0->a;
        }
        Expr t = op->true_value;
        Expr f = op->false_value;
        value = call_intrin(op->type,
                            "halide.hexagon.mux" + type_suffix(t, f, false),
                            {cond, t, f});
    } else if (op->type.is_vector()) {
        // Implement scalar conditions with if-then-else.
        BasicBlock *true_bb = BasicBlock::Create(*context, "true_bb", function);
        BasicBlock *false_bb = BasicBlock::Create(*context, "false_bb", function);
        BasicBlock *after_bb = BasicBlock::Create(*context, "after_bb", function);
        builder->CreateCondBr(codegen(op->condition), true_bb, false_bb);

        builder->SetInsertPoint(true_bb);
        Value *true_value = codegen(op->true_value);
        builder->CreateBr(after_bb);

        builder->SetInsertPoint(false_bb);
        Value *false_value = codegen(op->false_value);
        builder->CreateBr(after_bb);

        builder->SetInsertPoint(after_bb);
        PHINode *phi = builder->CreatePHI(true_value->getType(), 2);
        phi->addIncoming(true_value, true_bb);
        phi->addIncoming(false_value, false_bb);

        value = phi;
    } else {
        CodeGen_Posix::visit(op);
    }
}

void CodeGen_Hexagon::visit(const GT *op) {
    if (op->type.is_vector()) {
        value = call_intrin(eliminated_bool_type(op->type, op->a.type()),
                            "halide.hexagon.gt" + type_suffix(op->a, op->b),
                            {op->a, op->b});
    } else {
        CodeGen_Posix::visit(op);
    }
}

void CodeGen_Hexagon::visit(const EQ *op) {
    if (op->type.is_vector()) {
        value = call_intrin(eliminated_bool_type(op->type, op->a.type()),
                            "halide.hexagon.eq" + type_suffix(op->a, op->b, false),
                            {op->a, op->b});
    } else {
        CodeGen_Posix::visit(op);
    }
}

void CodeGen_Hexagon::visit(const GE *op) {
    if (op->type.is_vector()) {
        Expr ge = Not::make(GT::make(op->b, op->a));
        ge = eliminate_bool_vectors(ge);
        ge.accept(this);
    } else {
        CodeGen_Posix::visit(op);
    }
}

void CodeGen_Hexagon::visit(const LE *op) {
    if (op->type.is_vector()) {
        Expr le = Not::make(GT::make(op->a, op->b));
        le = eliminate_bool_vectors(le);
        le.accept(this);
    } else {
        CodeGen_Posix::visit(op);
    }
}

void CodeGen_Hexagon::visit(const LT *op) {
    if (op->type.is_vector()) {
        Expr lt = GT::make(op->b, op->a);
        lt.accept(this);
    } else {
        CodeGen_Posix::visit(op);
    }
}

void CodeGen_Hexagon::visit(const NE *op) {
    if (op->type.is_vector()) {
        Expr eq = Not::make(EQ::make(op->a, op->b));
        eq = eliminate_bool_vectors(eq);
        eq.accept(this);
    } else {
        CodeGen_Posix::visit(op);
    }
}

}}<|MERGE_RESOLUTION|>--- conflicted
+++ resolved
@@ -605,7 +605,6 @@
         return shuffle_vectors(b, UndefValue::get(b->getType()), shifted_indices);
     }
 
-<<<<<<< HEAD
     // Try to rewrite shuffles that only access the elements of a.
     int max = *std::max_element(indices.begin(), indices.end());
     if (max < a_elements) {
@@ -624,29 +623,6 @@
             for (int i = 0; i < a_elements; i++) {
                 int mask_i = a_shuffle->getMaskValue(i);
                 is_identity = is_identity && (mask_i == i || mask_i == -1);
-=======
-    llvm::Type *vec_ty = vec->getType();
-    int vec_elements = vec_ty->getVectorNumElements();
-    int element_bits = vec_ty->getScalarSizeInBits();
-    // If we're getting a native vector bits worth of data from half
-    // of the argument, we might be able to use lo/hi if the start is appropriate.
-    if (size*2 == vec_elements && element_bits*size == native_vector_bits()) {
-        CallInst *call;
-        if (BitCastInst *bc = dyn_cast<BitCastInst>(vec)) {
-            call = dyn_cast<CallInst>(bc->getOperand(0));
-        } else {
-            call = dyn_cast<CallInst>(vec);
-        }
-        llvm::Function *combine_fn =
-            Intrinsic::getDeclaration(module.get(), IPICK(Intrinsic::hexagon_V6_vcombine));
-        llvm::Type *ret_ty = llvm::VectorType::get(vec_ty->getScalarType(), size);
-        bool is_vcombine = call && call->getCalledFunction() == combine_fn;
-        if (is_vcombine) {
-            if (start == 0) {
-                return builder->CreateBitCast(call->getArgOperand(1), ret_ty);
-            } else if (start == vec_elements/2) {
-                return builder->CreateBitCast(call->getArgOperand(0), ret_ty);
->>>>>>> e13140cb
             }
             if (is_identity) {
                 return shuffle_vectors(
@@ -655,27 +631,6 @@
                     indices);
             }
         }
-<<<<<<< HEAD
-=======
-        // We know vec is a double vector.
-        int bytes_off = start * (element_bits / 8);
-        int reverse_bytes = (native_vector_bits() / 8) - bytes_off;
-        Intrinsic::ID intrin_id = IPICK(Intrinsic::hexagon_V6_valignbi);
-        if (reverse_bytes <= 7) {
-            intrin_id = IPICK(Intrinsic::hexagon_V6_vlalignbi);
-            bytes_off = reverse_bytes;
-        }
-        Value *hi, *lo;
-        if (is_vcombine) {
-            hi = call->getArgOperand(0);
-            lo = call->getArgOperand(1);
-        } else {
-            hi = call_intrin_cast(ret_ty, IPICK(Intrinsic::hexagon_V6_hi), {vec});
-            lo = call_intrin_cast(ret_ty, IPICK(Intrinsic::hexagon_V6_lo), {vec});
-        }
-        Value *b = codegen(bytes_off);
-        return call_intrin_cast(ret_ty, intrin_id, {hi, lo, b});
->>>>>>> e13140cb
     }
 
     // Try to rewrite shuffles of (maybe strided) ramps.
@@ -718,7 +673,15 @@
             return b;
         }
         if (result_ty == native_ty && a_ty == native_ty && b_ty == native_ty) {
-            // TODO: Use valign.
+            // Use valign to select a subset of the concatenation of a and b.
+            int bytes_off = start * (element_bits / 8);
+            int reverse_bytes = (native_vector_bits() / 8) - bytes_off;
+            Intrinsic::ID intrin_id = IPICK(Intrinsic::hexagon_V6_valignbi);
+            if (reverse_bytes <= 7) {
+                intrin_id = IPICK(Intrinsic::hexagon_V6_vlalignbi);
+                bytes_off = reverse_bytes;
+            }
+            return call_intrin_cast(native_ty, intrin_id, {b, a, codegen(bytes_off)});
         }
     } else if (stride == 2 && result_elements*2 == a_elements + b_elements) {
         internal_assert(start == 0 || start == 1);
@@ -1027,8 +990,6 @@
 }
 
 void CodeGen_Hexagon::visit(const Call *op) {
-    bool B128 = target.has_feature(Halide::Target::HVX_128);
-
     internal_assert(op->call_type == Call::Extern ||
                     op->call_type == Call::Intrinsic ||
                     op->call_type == Call::PureExtern ||
@@ -1083,46 +1044,6 @@
             internal_assert(op->type.lanes()*2 == op->args[0].type().lanes());
             value = slice_vector(codegen(op->args[0]), 0, op->type.lanes());
             return;
-        } else if (op->is_intrinsic(Call::shuffle_vector)) {
-            // TODO: This implementation should move to the function
-            // shuffle_vector that should become virtual in the
-            // base class CodeGen_LLVM. dsharletg is working on
-            // this refactoring.
-            if(op->type.lanes() * 2 == op->args[0].type().lanes()) {
-                const int64_t *first_idx; first_idx = as_const_int(op->args[1]);
-                if (!first_idx || *first_idx > 1) {
-                    CodeGen_Posix::visit(op);
-                    return;
-                }
-                bool even = (*first_idx == 0) ? true : false;
-                bool use_vpack = true;
-                for (int i = 1; i < (int)op->args.size() - 1; i++) {
-                    const int64_t *curr = as_const_int(op->args[i]);
-                    const int64_t *next = as_const_int(op->args[i+1]);
-                    if (!(curr && next && ((*next) - (*curr)) == 2)) {
-                        use_vpack = false;
-                    }
-                }
-                if (use_vpack) {
-                    int lanes = op->type.lanes();
-                    Value *dv = codegen(op->args[0]);
-                    Value *low = slice_vector(dv, 0, lanes);
-                    Value *high = slice_vector(dv, lanes, lanes);
-                    Intrinsic::ID intrin_id = llvm::Intrinsic::not_intrinsic;
-                    switch(op->type.bits()) {
-                    case 8: intrin_id =
-                            even ? IPICK(llvm::Intrinsic::hexagon_V6_vpackeb) : IPICK(llvm::Intrinsic::hexagon_V6_vpackob);
-                        break;
-                    case 16: intrin_id =
-                            even ? IPICK(llvm::Intrinsic::hexagon_V6_vpackeh) : IPICK(llvm::Intrinsic::hexagon_V6_vpackoh);
-                        break;
-                    }
-                    debug(4) << "Generating a vpack" <<  (even ? "e\n" : "o\n");
-                    llvm::Type *ret_ty = llvm_type_of(op->type);
-                    value = call_intrin_cast(ret_ty, intrin_id, { high, low });
-                    return;
-                }
-            }
         }
     }
     CodeGen_Posix::visit(op);
@@ -1140,182 +1061,6 @@
     }
 }
 
-static bool isValidHexagonVector(Type t, int vec_bits) {
-  return t.is_vector() &&
-    ((t.bits() * t.lanes()) == vec_bits);
-}
-
-<<<<<<< HEAD
-void CodeGen_Hexagon::visit(const Load *op) {
-  bool B128 = target.has_feature(Halide::Target::HVX_128);
-  if (op->type.is_vector() && isValidHexagonVector(op->type,
-                                                   native_vector_bits())) {
-
-    const Ramp *ramp = op->index.as<Ramp>();
-    const IntImm *stride = ramp ? ramp->stride.as<IntImm>() : NULL;
-    if (ramp && stride && stride->value == 1) {
-      int lanes = ramp->lanes;
-      // int alignment = op->type.bytes(); // The size of a single element
-      int native_vector_bytes = native_vector_bits() / 8;
-
-      // We are loading a partial vector. if we are, default to vanilla codegen.
-      if (lanes * op->type.bytes() != native_vector_bytes) {
-        CodeGen_Posix::visit(op);
-        return;
-      }
-      // At this point we are satisfied that we are loading a native vector.
-      ModulusRemainder mod_rem = get_alignment_info(ramp->base);
-      if (mod_rem.modulus == 1 &&
-          mod_rem.remainder == 0) {
-        // We know nothing about alignment. Just fall back upon vanilla codegen.
-        CodeGen_Posix::visit(op);
-        return;
-      }
-      // ModulusRemainder tells us if something can be written in the
-      // form
-      // (ModulusRemainder.modulus * c1) + ModulusRemainder.remainder.
-      // So for us to be able to generate an aligned load, ramp->base
-      // should be
-      // (lanes * c1) + c2.
-      if (!(mod_rem.modulus % lanes)) {
-        if (mod_rem.remainder == 0) {
-          // This is a perfectly aligned address. Vanilla codegen can deal with
-          // this.
-          CodeGen_Posix::visit(op);
-          return;
-        } else {
-          Expr base = simplify(ramp->base);
-          const Add *add = base.as<Add>();
-          const IntImm *b = add->b.as<IntImm>();
-          // We can generate a combination of two vmems (aligned) followed by
-          // a valign/vlalign if The base is like
-          // 1. (aligned_expr + const)
-          // In the former case, for double vector mode, we will have
-          // mod_rem.modulus == alignment_required and
-          // mod_rem.remainder == vector_width + const
-          if (!b) {
-            CodeGen_Posix::visit(op);
-            return;
-          }
-          int b_val = b->value;
-          // offset_elements is an expr that tells us how many elements away we
-          // are from an aligned vector;
-          int offset_elements = mod_imp(b_val, lanes);
-          if (offset_elements == 0) {
-            CodeGen_Posix::visit(op);
-            return;
-          }
-          // If the index is A + b, then we know that A is already aligned. We need
-          // to know if b, which is an IntImm also contains an aligned vector inside.
-          // For e.g. if b is 65 and lanes is 64, then we have 1 aligned vector in it.
-          // and base_low should be (A + 64)
-          int offset_vector = div_imp(b_val, lanes) * lanes;
-          // offset_elements tells us that we are off by those many elements
-          // from the vector width. We will load two vectors
-          // v_low = load(add->a + offset_vector)
-          // v_high = load(add->a + offset_vector + lanes)
-          // Now,
-          // valign (v_high, v_low, x) = vlalign(v_high, v_low, vec_length - x);
-          // Since offset_elements is always between 0 and (lanes-1), we need to
-          // look at the sign of b_val to create the right offset for vlalign.
-          int bytes_off = b_val > 0 ? offset_elements * op->type.bytes() :
-              (lanes - offset_elements)  * op->type.bytes();
-          Expr base_low =  simplify(add->a + offset_vector);
-          Expr base_high =  simplify(base_low + lanes);
-          Expr ramp_low = Ramp::make(base_low, 1, lanes);
-          Expr ramp_high = Ramp::make(base_high, 1, lanes);
-          Expr load_low = Load::make(op->type, op->name, ramp_low, op->image,
-                                     op->param);
-          Expr load_high = Load::make(op->type, op->name, ramp_high, op->image,
-                                      op->param);
-          Value *vec_low = codegen(load_low);
-          Value *vec_high = codegen(load_high);
-
-          Intrinsic::ID IntrinsID = (Intrinsic::ID) 0;
-          if (b_val > 0) {
-            Value *Scalar;
-            if (bytes_off < 7) {
-              IntrinsID = IPICK(Intrinsic::hexagon_V6_valignbi);
-              Expr ScalarImmExpr = IntImm::make(Int(32), bytes_off);
-              Scalar = codegen(ScalarImmExpr);
-            }
-            else {
-              IntrinsID = IPICK(Intrinsic::hexagon_V6_valignb);
-              // FIXME: PDB: Is this correct? Should this require a register
-              // transfer.
-              Scalar = codegen(bytes_off);
-            }
-            value = call_intrin_cast(llvm_type_of(op->type), IntrinsID,
-                                     {vec_high, vec_low, Scalar});
-            return;
-          } else {
-            Value *Scalar;
-            if (bytes_off < 7) {
-              IntrinsID = IPICK(Intrinsic::hexagon_V6_vlalignbi);
-              Expr ScalarImmExpr = IntImm::make(Int(32), bytes_off);
-              Scalar = codegen(ScalarImmExpr);
-            }
-            else {
-              IntrinsID = IPICK(Intrinsic::hexagon_V6_vlalignb);
-              // FIXME: PDB: Is this correct? Should this require a register
-              // transfer.
-              Scalar = codegen(bytes_off);
-            }
-            value = call_intrin_cast(llvm_type_of(op->type), IntrinsID,
-                                     {vec_high, vec_low, Scalar});
-            return;
-          }
-        }
-      }
-    } else if (ramp && stride && stride->value == 2) {
-        // Load two vectors worth and then shuffle
-        Expr base_a = ramp->base, base_b = ramp->base + ramp->lanes;
-
-        // False indicates we should take the even-numbered lanes
-        // from the load, true indicates we should take the
-        // odd-numbered-lanes.
-        bool shifted_a = false, shifted_b = false;
-        // If the base ends in an odd constant, then subtract one
-        // and do a different shuffle. This helps expressions like
-        // (f(2*x) + f(2*x+1) share loads
-        const Add *add = ramp->base.as<Add>();
-        const IntImm *offset = add ? add->b.as<IntImm>() : NULL;
-        if (offset && offset->value & 1) {
-          base_a -= 1;
-          shifted_a = true;
-          base_b -= 1;
-          shifted_b = true;
-        }
-
-        // Do each load.
-        Expr ramp_a = Ramp::make(base_a, 1, ramp->lanes);
-        Expr ramp_b = Ramp::make(base_b, 1, ramp->lanes);
-        Expr load_a = Load::make(op->type, op->name, ramp_a, op->image,
-                                 op->param);
-        Expr load_b = Load::make(op->type, op->name, ramp_b, op->image,
-                                 op->param);
-        Value *vec_a = codegen(load_a);
-        Value *vec_b = codegen(load_b);
-
-        // Shuffle together the results.
-        vector<int> indices(ramp->lanes);
-        for (int i = 0; i < (ramp->lanes + 1)/2; i++) {
-          indices[i] = i*2 + (shifted_a ? 1 : 0);
-        }
-        for (int i = (ramp->lanes + 1)/2; i < ramp->lanes; i++) {
-          indices[i] = i*2 + (shifted_b ? 1 : 0);
-        }
-
-        value = shuffle_vectors(vec_a, vec_b, indices);
-      }
-  }
-  if (!value)
-    CodeGen_Posix::visit(op);
-  return;
-}
-
-=======
->>>>>>> e13140cb
 void CodeGen_Hexagon::visit(const Max *op) {
     if (op->type.is_vector()) {
         value = call_intrin(op->type,
