--- conflicted
+++ resolved
@@ -417,9 +417,6 @@
 bool CodeGen_LLVM::llvm_Mips_enabled = false;
 bool CodeGen_LLVM::llvm_PowerPC_enabled = false;
 
-<<<<<<< HEAD
-=======
-
 namespace {
 
 void mangled_names(const LoweredFunc &f, const Target &target, std::string &simple_name,
@@ -452,7 +449,8 @@
     }
 }
 
->>>>>>> db7308a6
+}
+
 // Make a wrapper to call the function with an array of pointer
 // args. This is easier for the JIT to call than a function with an
 // unknown (at compile time) argument list.
@@ -500,30 +498,12 @@
     return add_argv_wrapper(callee, wrapper_name, result_kind);
 }
 
-std::unique_ptr<llvm::Module> CodeGen_LLVM::finalize_module() {
-    // Verify the module is ok
-    verifyModule(*module);
-    debug(2) << "Done generating llvm bitcode\n";
-
-    // Optimize
-    CodeGen_LLVM::optimize_module();
-
-    // Disown the module and return it.
-#if 0
-    llvm::Module *m = module;
-    module = NULL;
-    return m;
-#else
-    return std::move(module);
-#endif
-}
-
-std::unique_ptr<llvm::Module> CodeGen_LLVM::compile(const Module &input) {
+void CodeGen_LLVM::init_for_codegen(const std::string &name) {
     init_module();
 
     debug(1) << "Target triple of initial module: " << module->getTargetTriple() << "\n";
 
-    module->setModuleIdentifier(input.name());
+    module->setModuleIdentifier(name);
 
     // Add some target specific info to the module as metadata.
     module->addModuleFlag(llvm::Module::Warning, "halide_use_soft_float_abi", use_soft_float_abi() ? 1 : 0);
@@ -534,6 +514,28 @@
     module->addModuleFlag(llvm::Module::Warning, "halide_mcpu", MDString::get(*context, mcpu()));
     module->addModuleFlag(llvm::Module::Warning, "halide_mattrs", MDString::get(*context, mattrs()));
     #endif
+}
+
+std::unique_ptr<llvm::Module> CodeGen_LLVM::finalize_module() {
+    // Verify the module is ok
+    verifyModule(*module);
+    debug(2) << "Done generating llvm bitcode\n";
+
+    // Optimize
+    CodeGen_LLVM::optimize_module();
+
+    // Disown the module and return it.
+#if 0
+    llvm::Module *m = module;
+    module = NULL;
+    return m;
+#else
+    return std::move(module);
+#endif
+}
+
+std::unique_ptr<llvm::Module> CodeGen_LLVM::compile(const Module &input) {
+    init_for_codegen(input.name());
 
     internal_assert(module && context && builder)
         << "The CodeGen_LLVM subclass should have made an initial module before calling CodeGen_LLVM::compile\n";
@@ -571,13 +573,8 @@
         // If the Func is externally visible, also create the argv wrapper
         // (useful for calling from JIT and other machine interfaces).
         if (f.linkage == LoweredFunc::External) {
-<<<<<<< HEAD
-            llvm::Function *wrapper = add_argv_wrapper(function, f.name + "_argv", IntFunctionResult);
-            llvm::Constant *metadata = embed_metadata(f.name + "_metadata", f.name, f.args);
-=======
-            llvm::Function *wrapper = add_argv_wrapper(module.get(), function, argv_name);
+	    llvm::Function *wrapper = add_argv_wrapper(function, argv_name, IntFunctionResult);
             llvm::Constant *metadata = embed_metadata(metadata_name, simple_name, f.args);
->>>>>>> db7308a6
             if (target.has_feature(Target::RegisterMetadata)) {
                 register_metadata(simple_name, metadata, wrapper);
             }
@@ -590,7 +587,6 @@
 
     return finalize_module();
 }
-
 
 void CodeGen_LLVM::begin_func(LoweredFunc::LinkageType linkage, const std::string& name,
                               const std::string& extern_name, const std::vector<Argument>& args) {
@@ -652,8 +648,8 @@
     internal_assert(!verifyFunction(*function));
 }
 
-  void CodeGen_LLVM::compile_func(const LoweredFunc &f, const std::string &simple_name,
-                                  const std::string &extern_name) {
+void CodeGen_LLVM::compile_func(const LoweredFunc &f, const std::string &simple_name,
+                                const std::string &extern_name) {
     // Generate the function declaration and argument unpacking code.
     begin_func(f.linkage, simple_name, extern_name, f.args);
 
@@ -3534,4 +3530,6 @@
     return std::make_pair<llvm::Function *, int>(nullptr, 0);
 }
 
-}}+}
+
+}
