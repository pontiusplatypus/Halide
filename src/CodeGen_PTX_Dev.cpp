--- conflicted
+++ resolved
@@ -250,11 +250,7 @@
 
     if (alloc->name == "__shared") {
         // PTX uses zero in address space 3 as the base address for shared memory
-<<<<<<< HEAD
-        Value *shared_base = Constant::getNullValue(PointerType::get(i8, AddressSpace::Shared));
-=======
-        Value *shared_base = Constant::getNullValue(PointerType::get(i8_t, 3));
->>>>>>> 37cdaba2
+        Value *shared_base = Constant::getNullValue(PointerType::get(i8_t, AddressSpace::Shared));
         sym_push(alloc->name + ".host", shared_base);
     } else {
 
