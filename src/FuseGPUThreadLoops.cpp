--- conflicted
+++ resolved
@@ -36,12 +36,11 @@
     Stmt barrier;
 
     Stmt visit(const For *op) override {
-        ScopedValue<bool> old_in_threads(in_threads);
-        if (CodeGen_GPU_Dev::is_gpu_thread_var(op->name)) {
-            in_threads = true;
-        }
-
-<<<<<<< HEAD
+        ScopedValue<bool> old_in_threads(in_threads,
+                                         (in_threads ||
+                                          op->for_type == ForType::GPUThread ||
+                                          op->for_type == ForType::GPULane));
+
         if (op->for_type == ForType::Serial) {
             Stmt body = mutate(op->body);
             // Serial for loops at the block level with internal
@@ -50,16 +49,11 @@
             if (!in_threads && !body.same_as(op->body)) {
                 body = Block::make(body, barrier);
             }
-            stmt = For::make(op->name, op->min, op->extent,
+            return For::make(op->name, op->min, op->extent,
                              op->for_type, op->device_api, body);
         } else {
-            IRMutator::visit(op);
-        }
-
-        in_threads = old_in_threads;
-=======
-        return IRMutator2::visit(op);
->>>>>>> b29a3cbf
+            return IRMutator2::visit(op);
+        }
     }
 
     Stmt visit(const Block *op) override {
@@ -348,17 +342,11 @@
         user_assert(!op->new_expr.defined()) << "Allocate node inside GPU kernel has custom new expression.\n" <<
             "(Memoization is not supported inside GPU kernels at present.)\n";
 
-<<<<<<< HEAD
         if (in_threads ||
             op->memory_type == MemoryType::Stack ||
             op->memory_type == MemoryType::Register) {
             // TODO: Support shared allocations inside loops over threads by giving each loop iteration a unique slice.
-            IRMutator::visit(op);
-            return;
-=======
-        if (in_threads) {
-            return IRMutator2::visit(op);
->>>>>>> b29a3cbf
+            return IRMutator2::visit(op);
         }
 
         user_assert(op->memory_type == MemoryType::Auto ||
@@ -615,7 +603,7 @@
     ExtractSharedAllocations(DeviceAPI d) : in_threads(false), barrier_stage(0), device_api(d) {}
 };
 
-<<<<<<< HEAD
+
 // Pull out any allocate node outside of the innermost thread
 // block. Should only be run after shared allocations have already
 // been extracted.
@@ -752,14 +740,6 @@
     }
 };
 
-class FuseGPUThreadLoopsSingleKernel : public IRMutator {
-    using IRMutator::visit;
-    const ExtractBlockSize &block_size;
-    ExtractSharedAllocations &shared_mem;
-
-    void visit(const For *op) {
-        if (ends_with(op->name, "." + block_names[0])) {
-=======
 class FuseGPUThreadLoopsSingleKernel : public IRMutator2 {
     using IRMutator2::visit;
     const ExtractBlockSize &block_size;
@@ -767,7 +747,6 @@
 
     Stmt visit(const For *op) override {
         if (ends_with(op->name, ".__block_id_x")) {
->>>>>>> b29a3cbf
             Stmt body = op->body;
 
             // This is the innermost loop over blocks.
