#include "HexagonOptimize.h"
#include "ConciseCasts.h"
#include "IRMutator.h"
#include "IROperator.h"
#include "IRMatch.h"
#include "IREquality.h"
#include "ExprUsesVar.h"
#include "CSE.h"
#include "Simplify.h"
#include "Substitute.h"
#include "Scope.h"
#include "Bounds.h"
#include "Lerp.h"
#include <unordered_map>

namespace Halide {
namespace Internal {

using std::set;
using std::vector;
using std::string;
using std::pair;

using namespace Halide::ConciseCasts;

Expr native_interleave(Expr x) {
    string fn;
    switch (x.type().bits()) {
    case 8: fn = "halide.hexagon.interleave.vb"; break;
    case 16: fn = "halide.hexagon.interleave.vh"; break;
    case 32: fn = "halide.hexagon.interleave.vw"; break;
    default: internal_error << "Cannot interleave native vectors of type " << x.type() << "\n";
    }
    return Call::make(x.type(), fn, {x}, Call::PureExtern);
}

Expr native_deinterleave(Expr x) {
    string fn;
    switch (x.type().bits()) {
    case 8: fn = "halide.hexagon.deinterleave.vb"; break;
    case 16: fn = "halide.hexagon.deinterleave.vh"; break;
    case 32: fn = "halide.hexagon.deinterleave.vw"; break;
    default: internal_error << "Cannot deinterleave native vectors of type " << x.type() << "\n";
    }
    return Call::make(x.type(), fn, {x}, Call::PureExtern);
}

bool is_native_interleave_op(Expr x, const char *name) {
    const Call *c = x.as<Call>();
    if (!c || c->args.size() != 1) return false;
    return starts_with(c->name, name);
}

bool is_native_interleave(Expr x) {
    return is_native_interleave_op(x, "halide.hexagon.interleave");
}

bool is_native_deinterleave(Expr x) {
    return is_native_interleave_op(x, "halide.hexagon.deinterleave");
}

namespace {

// Broadcast to an unknown number of lanes, for making patterns.
Expr bc(Expr x) { return Broadcast::make(x, 0); }

// This mutator rewrites patterns with an unknown number of lanes to
// have the specified number of lanes.
class WithLanes : public IRMutator2 {
    using IRMutator2::visit;

    int lanes;

    Type with_lanes(Type t) { return t.with_lanes(lanes); }

    Expr visit(const Cast *op) override {
        if (op->type.lanes() != lanes) {
            return Cast::make(with_lanes(op->type), mutate(op->value));
        } else {
            return IRMutator2::visit(op);
        }
    }

    Expr visit(const Variable *op) override {
        if (op->type.lanes() != lanes) {
            return Variable::make(with_lanes(op->type), op->name);
        } else {
            return op;
        }
    }

    Expr visit(const Broadcast *op) override {
        if (op->type.lanes() != lanes) {
            return Broadcast::make(op->value, lanes);
        } else {
            return IRMutator2::visit(op);
        }
    }

public:
    WithLanes(int lanes) : lanes(lanes) {}
};

Expr with_lanes(Expr x, int lanes) {
    return WithLanes(lanes).mutate(x);
}

struct Pattern {
    enum Flags {
        InterleaveResult = 1 << 0,  // After evaluating the pattern, interleave native vectors of the result.
        SwapOps01 = 1 << 1,  // Swap operands 0 and 1 prior to substitution.
        SwapOps12 = 1 << 2,  // Swap operands 1 and 2 prior to substitution.
        ExactLog2Op1 = 1 << 3, // Replace operand 1 with its log base 2, if the log base 2 is exact.
        ExactLog2Op2 = 1 << 4, // Save as above, but for operand 2.

        BeginExactLog2Op = 1,   // BeginExactLog2Op and EndExactLog2Op ensure that we check only op1 and op2
        EndExactLog2Op = 3,     // for ExactLog2Op

        DeinterleaveOp0 = 1 << 5,  // Prior to evaluating the pattern, deinterleave native vectors of operand 0.
        DeinterleaveOp1 = 1 << 6,  // Same as above, but for operand 1.
        DeinterleaveOp2 = 1 << 7,
        DeinterleaveOps = DeinterleaveOp0 | DeinterleaveOp1 | DeinterleaveOp2,

        BeginDeinterleaveOp = 0, // BeginDeinterleaveOp and EndDeinterleaveOp ensure that we check only three
        EndDeinterleaveOp = 3,   // deinterleave Op0, 1 and 2.
        // Many patterns are instructions that widen only
        // operand 0, which need to both deinterleave operand 0, and then
        // re-interleave the result.
        ReinterleaveOp0 = InterleaveResult | DeinterleaveOp0,

        NarrowOp0 = 1 << 10,  // Replace operand 0 with its half-width equivalent.
        NarrowOp1 = 1 << 11,  // Same as above, but for operand 1.
        NarrowOp2 = 1 << 12,
        NarrowOp3 = 1 << 13,
        NarrowOps = NarrowOp0 | NarrowOp1 | NarrowOp2 | NarrowOp3,

        NarrowUnsignedOp0 = 1 << 15,  // Similar to the above, but narrow to an unsigned half width type.
        NarrowUnsignedOp1 = 1 << 16,
        NarrowUnsignedOp2 = 1 << 17,
        NarrowUnsignedOps = NarrowUnsignedOp0 | NarrowUnsignedOp1 | NarrowUnsignedOp2,

        v62orLater = 1 << 20,  // Pattern should be matched only for v62 target or later
        v65orLater = 1 << 21,  // Pattern should be matched only for v65 target or later
        v66orLater = 1 << 22,  // Pattern should be matched only for v66 target or later
   };

    string intrin;        // Name of the intrinsic
    Expr pattern;         // The pattern to match against
    int flags;

    Pattern() {}
    Pattern(const string &intrin, Expr p, int flags = 0)
        : intrin(intrin), pattern(p), flags(flags) {}
};

Expr wild_u8 = Variable::make(UInt(8), "*");
Expr wild_u16 = Variable::make(UInt(16), "*");
Expr wild_u32 = Variable::make(UInt(32), "*");
Expr wild_u64 = Variable::make(UInt(64), "*");
Expr wild_i8 = Variable::make(Int(8), "*");
Expr wild_i16 = Variable::make(Int(16), "*");
Expr wild_i32 = Variable::make(Int(32), "*");
Expr wild_i64 = Variable::make(Int(64), "*");

Expr wild_u8x = Variable::make(Type(Type::UInt, 8, 0), "*");
Expr wild_u16x = Variable::make(Type(Type::UInt, 16, 0), "*");
Expr wild_u32x = Variable::make(Type(Type::UInt, 32, 0), "*");
Expr wild_u64x = Variable::make(Type(Type::UInt, 64, 0), "*");
Expr wild_i8x = Variable::make(Type(Type::Int, 8, 0), "*");
Expr wild_i16x = Variable::make(Type(Type::Int, 16, 0), "*");
Expr wild_i32x = Variable::make(Type(Type::Int, 32, 0), "*");
Expr wild_i64x = Variable::make(Type(Type::Int, 64, 0), "*");

// Attempt to apply one of the patterns to x. If a match is
// successful, the expression is replaced with a call using the
// matched operands. Prior to substitution, the matches are mutated
// with op_mutator.
Expr apply_patterns(Expr x, const vector<Pattern> &patterns, const Target &target, IRMutator2 *op_mutator) {
    debug(3) << "apply_patterns " << x << "\n";
    vector<Expr> matches;
    for (const Pattern &p : patterns) {

        if ((p.flags & (Pattern::v62orLater)) &&
            !target.features_any_of({Target::HVX_v62, Target::HVX_v65, Target::HVX_v66}))
            continue;
        if ((p.flags & (Pattern::v65orLater)) &&
            !target.features_any_of({Target::HVX_v65, Target::HVX_v66}))
            continue;
        if ((p.flags & (Pattern::v66orLater)) &&
            !target.features_any_of({Target::HVX_v66}))
            continue;

        if (expr_match(p.pattern, x, matches)) {
            debug(3) << "matched " << p.pattern << "\n";
            debug(3) << "matches:\n";
            for (Expr i : matches) {
                debug(3) << i << "\n";
            }

            // The Pattern::Narrow*Op* flags are ordered such that
            // the operand corresponds to the bit (with operand 0
            // corresponding to the least significant bit), so we
            // can check for them all in a loop.
            bool is_match = true;
            for (size_t i = 0; i < matches.size() && is_match; i++) {
                Type t = matches[i].type();
                Type target_t = t.with_bits(t.bits()/2);
                if (p.flags & (Pattern::NarrowOp0 << i)) {
                    matches[i] = lossless_cast(target_t, matches[i]);
                } else if (p.flags & (Pattern::NarrowUnsignedOp0 << i)) {
                    matches[i] = lossless_cast(target_t.with_code(Type::UInt), matches[i]);
                }
                if (!matches[i].defined()) is_match = false;
            }
            if (!is_match) continue;

            for (size_t i = Pattern::BeginExactLog2Op; i < Pattern::EndExactLog2Op && is_match; i++) {
                // This flag is mainly to capture shifts. When the
                // operand of a div or mul is a power of 2, we can use
                // a shift instead.
                if (p.flags & (Pattern::ExactLog2Op1 << (i - Pattern::BeginExactLog2Op))) {
                    int pow;
                    if (is_const_power_of_two_integer(matches[i], &pow)) {
                        matches[i] = cast(matches[i].type().with_lanes(1), pow);
                    } else {
                        is_match = false;
                    }
                }
            }
            if (!is_match) continue;

            for (size_t i = Pattern::BeginDeinterleaveOp; i < Pattern::EndDeinterleaveOp; i++) {
                if (p.flags &
                    (Pattern::DeinterleaveOp0 << (i - Pattern::BeginDeinterleaveOp))) {
                    internal_assert(matches[i].type().is_vector());
                    matches[i] = native_deinterleave(matches[i]);
                }
            }
            if (p.flags & Pattern::SwapOps01) {
                internal_assert(matches.size() >= 2);
                std::swap(matches[0], matches[1]);
            }
            if (p.flags & Pattern::SwapOps12) {
                internal_assert(matches.size() >= 3);
                std::swap(matches[1], matches[2]);
            }
            // Mutate the operands with the given mutator.
            for (Expr &op : matches) {
                op = op_mutator->mutate(op);
            }
            x = Call::make(x.type(), p.intrin, matches, Call::PureExtern);
            if (p.flags & Pattern::InterleaveResult) {
                // The pattern wants us to interleave the result.
                x = native_interleave(x);
            }
            debug(3) << "rewrote to: " << x << "\n";
            return x;
        }
    }
    return x;
}

// Replace x with a negated version of x, if it can be done without
// overflow.
Expr lossless_negate(Expr x) {
    const Mul *m = x.as<Mul>();
    if (m) {
        Expr a = lossless_negate(m->a);
        if (a.defined()) {
            return Mul::make(a, m->b);
        }
        Expr b = lossless_negate(m->b);
        if (b.defined()) {
            return Mul::make(m->a, b);
        }
    }
    if (is_negative_negatable_const(x) || is_positive_const(x)) {
        return simplify(-x);
    }
    return Expr();
}

template <typename T>
Expr apply_commutative_patterns(const T *op, const vector<Pattern> &patterns, const Target &target, IRMutator2 *mutator) {
    Expr ret = apply_patterns(op, patterns, target, mutator);
    if (!ret.same_as(op)) return ret;

    // Try commuting the op
    Expr commuted = T::make(op->b, op->a);
    ret = apply_patterns(commuted, patterns, target, mutator);
    if (!ret.same_as(commuted)) return ret;

    return op;
}

typedef pair<Expr, Expr> MulExpr;

// If ty is scalar, and x is a vector, try to remove a broadcast
// from x prior to using lossless_cast on it.
Expr unbroadcast_lossless_cast(Type ty, Expr x) {
    if (ty.lanes() == 1 && x.type().lanes() > 1) {
        if (const Broadcast *bc = x.as<Broadcast>()) {
            x = bc->value;
        }
    }
    if (ty.lanes() != x.type().lanes()) {
        return Expr();
    }
    return lossless_cast(ty, x);
}

// Try to extract a list of multiplies of the form a_ty*b_ty added
// together, such that op is equivalent to the sum of the
// multiplies in 'mpys', added to 'rest'.
// Difference in mpys.size() - return indicates the number of
// expressions where we pretend the op to be multiplied by 1.
int find_mpy_ops(Expr op, Type a_ty, Type b_ty, int max_mpy_count,
                        vector<MulExpr> &mpys, Expr &rest) {
    if ((int)mpys.size() >= max_mpy_count) {
        rest = rest.defined() ? Add::make(rest, op) : op;
        return 0;
    }

    // If the add is also widening, remove the cast.
    int mpy_bits = std::max(a_ty.bits(), b_ty.bits())*2;
    Expr maybe_mul = op;
    if (op.type().bits() == mpy_bits*2) {
        if (const Cast *cast = op.as<Cast>()) {
            if (cast->value.type().bits() == mpy_bits) {
                maybe_mul = cast->value;
            }
        }
    }

    if (const Mul *mul = maybe_mul.as<Mul>()) {
        Expr a = unbroadcast_lossless_cast(a_ty, mul->a);
        Expr b = unbroadcast_lossless_cast(b_ty, mul->b);
        if (a.defined() && b.defined()) {
            mpys.emplace_back(a, b);
            return 1;
        } else {
            // Try to commute the op.
            a = unbroadcast_lossless_cast(a_ty, mul->b);
            b = unbroadcast_lossless_cast(b_ty, mul->a);
            if (a.defined() && b.defined()) {
                mpys.emplace_back(a, b);
                return 1;
            }
        }
    } else if (const Add *add = op.as<Add>()) {
        int mpy_count = 0;
        mpy_count += find_mpy_ops(add->a, a_ty, b_ty, max_mpy_count, mpys, rest);
        mpy_count += find_mpy_ops(add->b, a_ty, b_ty, max_mpy_count, mpys, rest);
        return mpy_count;
    } else if (const Sub *sub = op.as<Sub>()) {
        // Try to rewrite subs as adds.
        if (const Mul *mul_b = sub->b.as<Mul>()) {
            if (is_positive_const(mul_b->a) || is_negative_negatable_const(mul_b->a)) {
                Expr add_b = Mul::make(simplify(-mul_b->a), mul_b->b);
                int mpy_count = 0;
                mpy_count += find_mpy_ops(sub->a, a_ty, b_ty, max_mpy_count, mpys, rest);
                mpy_count += find_mpy_ops(add_b, a_ty, b_ty, max_mpy_count, mpys, rest);
                return mpy_count;
            } else if (is_positive_const(mul_b->b) || is_negative_negatable_const(mul_b->b)) {
                Expr add_b = Mul::make(mul_b->a, simplify(-mul_b->b));
                int mpy_count = 0;
                mpy_count += find_mpy_ops(sub->a, a_ty, b_ty, max_mpy_count, mpys, rest);
                mpy_count += find_mpy_ops(add_b, a_ty, b_ty, max_mpy_count, mpys, rest);
                return mpy_count;
            }
        }
    }

    // Attempt to pretend this op is multiplied by 1.
    Expr as_a = unbroadcast_lossless_cast(a_ty, op);
    Expr as_b = unbroadcast_lossless_cast(b_ty, op);

    if (as_a.defined()) {
        mpys.emplace_back(as_a, make_one(b_ty));
    } else if (as_b.defined()) {
        mpys.emplace_back(make_one(a_ty), as_b);
    } else {
        rest = rest.defined() ? Add::make(rest, op) : op;
    }
    return 0;
}

// Perform peephole optimizations on the IR, adding appropriate
// interleave and deinterleave calls.
class OptimizePatterns : public IRMutator2 {
private:
    using IRMutator2::visit;

    Target target;

    Expr visit(const Mul *op) override {
        static const vector<Pattern> scalar_muls = {
            // Vector by scalar widening multiplies.
            { "halide.hexagon.mpy.vub.ub", wild_u16x*bc(wild_u16), Pattern::InterleaveResult | Pattern::NarrowOps },
            { "halide.hexagon.mpy.vub.b",  wild_i16x*bc(wild_i16), Pattern::InterleaveResult | Pattern::NarrowUnsignedOp0 | Pattern::NarrowOp1 },
            { "halide.hexagon.mpy.vuh.uh", wild_u32x*bc(wild_u32), Pattern::InterleaveResult | Pattern::NarrowOps },
            { "halide.hexagon.mpy.vh.h",   wild_i32x*bc(wild_i32), Pattern::InterleaveResult | Pattern::NarrowOps },

            // Multiplication by powers of 2.
            { "halide.hexagon.shl.vub.ub", wild_u8x*bc(wild_u8), Pattern::ExactLog2Op1 },
            { "halide.hexagon.shl.vuh.uh", wild_u16x*bc(wild_u16), Pattern::ExactLog2Op1 },
            { "halide.hexagon.shl.vuw.uw", wild_u32x*bc(wild_u32), Pattern::ExactLog2Op1 },
            { "halide.hexagon.shl.vb.b", wild_i8x*bc(wild_i8), Pattern::ExactLog2Op1 },
            { "halide.hexagon.shl.vh.h", wild_i16x*bc(wild_i16), Pattern::ExactLog2Op1 },
            { "halide.hexagon.shl.vw.w", wild_i32x*bc(wild_i32), Pattern::ExactLog2Op1 },

            // Non-widening scalar multiplication.
            { "halide.hexagon.mul.vh.b", wild_i16x*bc(wild_i16), Pattern::NarrowOp1 },
            { "halide.hexagon.mul.vw.h", wild_i32x*bc(wild_i32), Pattern::NarrowOp1 },
            // TODO: There's also mul.vw.b. We currently generate mul.vw.h
            // instead. I'm not sure mul.vw.b is faster, it might even be
            // slower due to the extra step in broadcasting the scalar up to
            // 32 bits.
        };

        static const vector<Pattern> muls = {
            // Widening multiplication
            { "halide.hexagon.mpy.vub.vub", wild_u16x*wild_u16x, Pattern::InterleaveResult | Pattern::NarrowOps },
            { "halide.hexagon.mpy.vuh.vuh", wild_u32x*wild_u32x, Pattern::InterleaveResult | Pattern::NarrowOps },
            { "halide.hexagon.mpy.vb.vb",   wild_i16x*wild_i16x, Pattern::InterleaveResult | Pattern::NarrowOps },
            { "halide.hexagon.mpy.vh.vh",   wild_i32x*wild_i32x, Pattern::InterleaveResult | Pattern::NarrowOps },

            { "halide.hexagon.mpy.vub.vb",  wild_i16x*wild_i16x, Pattern::InterleaveResult | Pattern::NarrowUnsignedOp0 | Pattern::NarrowOp1 },
            { "halide.hexagon.mpy.vh.vuh",  wild_i32x*wild_i32x, Pattern::InterleaveResult | Pattern::NarrowOp0 | Pattern::NarrowUnsignedOp1 },
            // We need to check for the commuted versions of these patterns
            // before the more general patterns below catch these ops. The
            // other fix for this would be to break this into a third group of
            // multiply patterns, so the commuted versions of these would get
            // matched first.
            { "halide.hexagon.mpy.vub.vb",  wild_i16x*wild_i16x, Pattern::InterleaveResult | Pattern::NarrowOp0 | Pattern::NarrowUnsignedOp1 | Pattern::SwapOps01 },
            { "halide.hexagon.mpy.vh.vuh",  wild_i32x*wild_i32x, Pattern::InterleaveResult | Pattern::NarrowUnsignedOp0 | Pattern::NarrowOp1 | Pattern::SwapOps01 },

            // One operand widening multiplication.
            { "halide.hexagon.mul.vw.vh", wild_i32x*wild_i32x, Pattern::ReinterleaveOp0 | Pattern::NarrowOp1 },
            { "halide.hexagon.mul.vw.vuh", wild_i32x*wild_i32x, Pattern::ReinterleaveOp0 | Pattern::NarrowUnsignedOp1 },
            { "halide.hexagon.mul.vuw.vuh", wild_u32x*wild_u32x, Pattern::ReinterleaveOp0 | Pattern::NarrowUnsignedOp1 },
        };

        if (op->type.is_vector()) {
            Expr new_expr = apply_commutative_patterns(op, scalar_muls, target, this);
            if (!new_expr.same_as(op)) {
                return new_expr;
            }

            new_expr = apply_commutative_patterns(op, muls, target, this);
            if (!new_expr.same_as(op)) {
                return new_expr;
            }
        }
        return IRMutator2::visit(op);
    }

    // Helpers to generate horizontally reducing multiply operations.
    static Expr halide_hexagon_add_2mpy(Type result_type, string suffix, Expr v0, Expr v1, Expr c0, Expr c1) {
        Expr call = Call::make(result_type, "halide.hexagon.add_2mpy" + suffix, {v0, v1, c0, c1}, Call::PureExtern);
        return native_interleave(call);
    }

    static Expr halide_hexagon_add_2mpy(Type result_type, string suffix, Expr v01, Expr c01) {
        return Call::make(result_type, "halide.hexagon.add_2mpy" + suffix, {v01, c01}, Call::PureExtern);
    }

    static Expr halide_hexagon_add_4mpy(Type result_type, string suffix, Expr v01, Expr c01) {
        return Call::make(result_type, "halide.hexagon.add_4mpy" + suffix, {v01, c01}, Call::PureExtern);
    }

    Expr visit(const Add *op) override {
        // vmpa, vdmpy, and vrmpy instructions are hard to match with
        // patterns, do it manually here.
        // Try to find vrmpy opportunities first, which consume 4 operands.
        if (op->type.is_vector() && (op->type.bits() == 16 || op->type.bits() == 32)) {
            int lanes = op->type.lanes();
            vector<MulExpr> mpys;
            Expr rest;
            string suffix;
            int mpy_count = 0;

            // Try to find a vector*scalar multiply first, which will
            // match a subset of the expressions that vector*vector
            // matches.
            if (op->type.is_uint()) {
                mpy_count = find_mpy_ops(op, UInt(8, lanes), UInt(8), 4, mpys, rest);
                suffix = ".vub.ub";
            } else {
                mpy_count = find_mpy_ops(op, UInt(8, lanes), Int(8), 4, mpys, rest);
                suffix = ".vub.b";
            }

            if (mpy_count > 0 && mpys.size() == 4) {
                // TODO: It's possible that permuting the order of the
                // multiply operands can simplify the shuffle away.
                Expr a0123 = Shuffle::make_interleave({mpys[0].first, mpys[1].first, mpys[2].first, mpys[3].first});
                a0123 = simplify(a0123);

                // We can generate this op for 16 bits, but, it's only
                // faster to do so if the interleave simplifies away.
                if (op->type.bits() == 32 || !a0123.as<Shuffle>()) {
                    Expr b0123 = Shuffle::make_interleave({mpys[0].second, mpys[1].second, mpys[2].second, mpys[3].second});
                    b0123 = simplify(b0123);
                    b0123 = reinterpret(Type(b0123.type().code(), 32, 1), b0123);
                    Expr new_expr = halide_hexagon_add_4mpy(op->type, suffix, a0123, b0123);
                    if (op->type.bits() == 16) {
                        // It's actually safe to use this op on 16 bit
                        // results, we just need to narrow the
                        // result. Overflow can occur, but will still
                        // produce the same result thanks to 2's
                        // complement arithmetic.
                        new_expr = Call::make(op->type, "halide.hexagon.pack.vw", {new_expr}, Call::PureExtern);
                    }
                    if (rest.defined()) {
                        new_expr = Add::make(new_expr, rest);
                    }
                    return mutate(new_expr);
                }
            }

            // Now try to match vector*vector vrmpy expressions.
            mpys.clear();
            rest = Expr();
            if (op->type.is_uint()) {
                mpy_count = find_mpy_ops(op, UInt(8, lanes), UInt(8, lanes), 4, mpys, rest);
                suffix = ".vub.vub";
            } else {
                mpy_count = find_mpy_ops(op, Int(8, lanes), Int(8, lanes), 4, mpys, rest);
                suffix = ".vb.vb";
            }

            // TODO: suffix = ".vub.vb"
            if (mpy_count > 0 && mpys.size() == 4) {
                // TODO: It's possible that permuting the order of the
                // multiply operands can simplify the shuffle away.
                Expr a0123 = Shuffle::make_interleave({mpys[0].first, mpys[1].first, mpys[2].first, mpys[3].first});
                Expr b0123 = Shuffle::make_interleave({mpys[0].second, mpys[1].second, mpys[2].second, mpys[3].second});
                a0123 = simplify(a0123);
                b0123 = simplify(b0123);
                // We can generate this op for 16 bits, but, it's only
                // faster to do so if the interleave simplifies away.
                if (op->type.bits() == 32 || (!a0123.as<Shuffle>() && !b0123.as<Shuffle>())) {
                    Expr new_expr = halide_hexagon_add_4mpy(op->type, suffix, a0123, b0123);
                    if (op->type.bits() == 16) {
                        // It's actually safe to use this op on 16 bit
                        // results, we just need to narrow the
                        // result. Overflow can occur, but will still
                        // produce the same result thanks to 2's
                        // complement arithmetic.
                        new_expr = Call::make(op->type, "halide.hexagon.pack.vw", {new_expr}, Call::PureExtern);
                    }
                    if (rest.defined()) {
                        new_expr = Add::make(new_expr, rest);
                    }
                    return mutate(new_expr);
                }
            }
        }

        // Find opportunities vdmpy or vmpa.
        if (op->type.is_vector() && (op->type.bits() == 16 || op->type.bits() == 32)) {
            int lanes = op->type.lanes();

            vector<MulExpr> mpys;
            Expr rest;
            string vmpa_suffix;
            string vdmpy_suffix;
            int mpy_count = 0;

            // Try to find vector*scalar multiplies.
            if (op->type.bits() == 16) {
                mpy_count = find_mpy_ops(op, UInt(8, lanes), Int(8), 2, mpys, rest);
                vmpa_suffix = ".vub.vub.b.b";
                vdmpy_suffix = ".vub.b";
            } else if (op->type.bits() == 32) {
                mpy_count = find_mpy_ops(op, Int(16, lanes), Int(8), 2, mpys, rest);
                vmpa_suffix = ".vh.vh.b.b";
                vdmpy_suffix = ".vh.b";
            }
            if (mpy_count > 0 && mpys.size() == 2) {
                Expr a01 = Shuffle::make_interleave({mpys[0].first, mpys[1].first});
                a01 = simplify(a01);
                // TODO: This requires the operands to be in a
                // particular order. It should be more robust... but
                // this is pretty tough to do, other than simply
                // trying all permutations.
                Expr new_expr;
                if (!a01.as<Shuffle>() || vmpa_suffix.empty()) {
                    Expr b01 = Shuffle::make_interleave({mpys[0].second, mpys[1].second});
                    b01 = simplify(b01);
                    b01 = reinterpret(Type(b01.type().code(), 16, 1), b01);
                    new_expr = halide_hexagon_add_2mpy(op->type, vdmpy_suffix, a01, b01);
                } else {
                    new_expr = halide_hexagon_add_2mpy(op->type, vmpa_suffix, mpys[0].first, mpys[1].first, mpys[0].second, mpys[1].second);
                }
                if (rest.defined()) {
                    new_expr = Add::make(new_expr, rest);
                }
                return mutate(new_expr);
            }
        }

        static const vector<Pattern> adds = {
            // Use accumulating versions of vmpa, vdmpy, vrmpy instructions when possible.
            { "halide.hexagon.acc_add_2mpy.vh.vub.vub.b.b", wild_i16x + halide_hexagon_add_2mpy(Int(16, 0),  ".vub.vub.b.b", wild_u8x, wild_u8x, wild_i8, wild_i8), Pattern::ReinterleaveOp0 },
            { "halide.hexagon.acc_add_2mpy.vw.vh.vh.b.b",   wild_i32x + halide_hexagon_add_2mpy(Int(32, 0),  ".vh.vh.b.b", wild_i16x, wild_i16x, wild_i8, wild_i8), Pattern::ReinterleaveOp0 },
            { "halide.hexagon.acc_add_2mpy.vh.vub.b",       wild_i16x + halide_hexagon_add_2mpy(Int(16, 0),  ".vub.b", wild_u8x, wild_i16) },
            { "halide.hexagon.acc_add_2mpy.vw.vh.b",        wild_i32x + halide_hexagon_add_2mpy(Int(32, 0),  ".vh.b", wild_i16x, wild_i16) },
            { "halide.hexagon.acc_add_4mpy.vw.vub.b",       wild_i32x + halide_hexagon_add_4mpy(Int(32, 0),  ".vub.b", wild_u8x, wild_i32) },
            { "halide.hexagon.acc_add_4mpy.vuw.vub.ub",     wild_u32x + halide_hexagon_add_4mpy(UInt(32, 0), ".vub.ub", wild_u8x, wild_u32) },
            { "halide.hexagon.acc_add_4mpy.vuw.vub.vub",    wild_u32x + halide_hexagon_add_4mpy(UInt(32, 0), ".vub.vub", wild_u8x, wild_u8x) },
            { "halide.hexagon.acc_add_4mpy.vw.vub.vb",      wild_i32x + halide_hexagon_add_4mpy(Int(32, 0),  ".vub.vb", wild_u8x, wild_i8x) },
            { "halide.hexagon.acc_add_4mpy.vw.vb.vb",       wild_i32x + halide_hexagon_add_4mpy(Int(32, 0),  ".vb.vb", wild_i8x, wild_i8x) },

            // Widening adds. There are other instructions that add two vub and two vuh but do not widen.
            // To differentiate those from the widening ones, we encode the return type in the name here.
            { "halide.hexagon.add_vuh.vub.vub", wild_u16x + wild_u16x, Pattern::InterleaveResult | Pattern::NarrowOps },
            { "halide.hexagon.add_vuw.vuh.vuh", wild_u32x + wild_u32x, Pattern::InterleaveResult | Pattern::NarrowOps },
            { "halide.hexagon.add_vw.vh.vh", wild_i32x + wild_i32x, Pattern::InterleaveResult | Pattern::NarrowOps },

            // Widening multiply-accumulates with a scalar.
            { "halide.hexagon.add_mpy.vuh.vub.ub", wild_u16x + wild_u16x*bc(wild_u16), Pattern::ReinterleaveOp0 | Pattern::NarrowOp1 | Pattern::NarrowOp2 },
            { "halide.hexagon.add_mpy.vh.vub.b",   wild_i16x + wild_i16x*bc(wild_i16), Pattern::ReinterleaveOp0 | Pattern::NarrowUnsignedOp1 | Pattern::NarrowOp2 },
            { "halide.hexagon.add_mpy.vuw.vuh.uh", wild_u32x + wild_u32x*bc(wild_u32), Pattern::ReinterleaveOp0 | Pattern::NarrowOp1 | Pattern::NarrowOp2 },
            { "halide.hexagon.add_mpy.vuh.vub.ub", wild_u16x + bc(wild_u16)*wild_u16x, Pattern::ReinterleaveOp0 | Pattern::NarrowOp1 | Pattern::NarrowOp2 | Pattern::SwapOps12 },
            { "halide.hexagon.add_mpy.vh.vub.b",   wild_i16x + bc(wild_i16)*wild_i16x, Pattern::ReinterleaveOp0 | Pattern::NarrowOp1 | Pattern::NarrowUnsignedOp2 | Pattern::SwapOps12 },
            { "halide.hexagon.add_mpy.vuw.vuh.uh", wild_u32x + bc(wild_u32)*wild_u32x, Pattern::ReinterleaveOp0 | Pattern::NarrowOp1 | Pattern::NarrowOp2 | Pattern::SwapOps12 },

            // These patterns aren't exactly right because the instruction
            // saturates the result. However, this is really the instruction
            // that we want to use in most cases, and we can exploit the fact
            // that 32 bit signed arithmetic overflow is undefined to argue
            // that these patterns are not completely incorrect.
            { "halide.hexagon.satw_add_mpy.vw.vh.h", wild_i32x + wild_i32x*bc(wild_i32), Pattern::ReinterleaveOp0 | Pattern::NarrowOp1 | Pattern::NarrowOp2 },
            { "halide.hexagon.satw_add_mpy.vw.vh.h", wild_i32x + bc(wild_i32)*wild_i32x, Pattern::ReinterleaveOp0 | Pattern::NarrowOp1 | Pattern::NarrowOp2 | Pattern::SwapOps12 },

            // Widening multiply-accumulates.
            { "halide.hexagon.add_mpy.vuh.vub.vub", wild_u16x + wild_u16x*wild_u16x, Pattern::ReinterleaveOp0 | Pattern::NarrowOp1 | Pattern::NarrowOp2 },
            { "halide.hexagon.add_mpy.vuw.vuh.vuh", wild_u32x + wild_u32x*wild_u32x, Pattern::ReinterleaveOp0 | Pattern::NarrowOp1 | Pattern::NarrowOp2 },
            { "halide.hexagon.add_mpy.vh.vb.vb",    wild_i16x + wild_i16x*wild_i16x, Pattern::ReinterleaveOp0 | Pattern::NarrowOp1 | Pattern::NarrowOp2 },
            { "halide.hexagon.add_mpy.vw.vh.vh",    wild_i32x + wild_i32x*wild_i32x, Pattern::ReinterleaveOp0 | Pattern::NarrowOp1 | Pattern::NarrowOp2 },

            { "halide.hexagon.add_mpy.vh.vub.vb",   wild_i16x + wild_i16x*wild_i16x, Pattern::ReinterleaveOp0 | Pattern::NarrowUnsignedOp1 | Pattern::NarrowOp2 },
            { "halide.hexagon.add_mpy.vw.vh.vuh",   wild_i32x + wild_i32x*wild_i32x, Pattern::ReinterleaveOp0 | Pattern::NarrowOp1 | Pattern::NarrowUnsignedOp2 },
            { "halide.hexagon.add_mpy.vh.vub.vb",   wild_i16x + wild_i16x*wild_i16x, Pattern::ReinterleaveOp0 | Pattern::NarrowOp1 | Pattern::NarrowUnsignedOp2 | Pattern::SwapOps12 },
            { "halide.hexagon.add_mpy.vw.vh.vuh",   wild_i32x + wild_i32x*wild_i32x, Pattern::ReinterleaveOp0 | Pattern::NarrowUnsignedOp1 | Pattern::NarrowOp2 | Pattern::SwapOps12 },

            // Shift-accumulates.
            { "halide.hexagon.add_shr.vw.vw.w", wild_i32x + (wild_i32x >> bc(wild_i32)) },
            { "halide.hexagon.add_shl.vw.vw.w", wild_i32x + (wild_i32x << bc(wild_i32)) },
            { "halide.hexagon.add_shl.vw.vw.w", wild_u32x + (wild_u32x << bc(wild_u32)) },
            { "halide.hexagon.add_shr.vw.vw.w", wild_i32x + (wild_i32x/bc(wild_i32)), Pattern::ExactLog2Op2 },
            { "halide.hexagon.add_shl.vw.vw.w", wild_i32x + (wild_i32x*bc(wild_i32)), Pattern::ExactLog2Op2 },
            { "halide.hexagon.add_shl.vw.vw.w", wild_u32x + (wild_u32x*bc(wild_u32)), Pattern::ExactLog2Op2 },
            { "halide.hexagon.add_shl.vw.vw.w", wild_i32x + (bc(wild_i32)*wild_i32x), Pattern::ExactLog2Op1 | Pattern::SwapOps12 },
            { "halide.hexagon.add_shl.vw.vw.w", wild_u32x + (bc(wild_u32)*wild_u32x), Pattern::ExactLog2Op1 | Pattern::SwapOps12 },

            // Non-widening multiply-accumulates with a scalar.
            { "halide.hexagon.add_mul.vh.vh.b", wild_i16x + wild_i16x*bc(wild_i16), Pattern::NarrowOp2 },
            { "halide.hexagon.add_mul.vw.vw.h", wild_i32x + wild_i32x*bc(wild_i32), Pattern::NarrowOp2 },
            { "halide.hexagon.add_mul.vh.vh.b", wild_i16x + bc(wild_i16)*wild_i16x, Pattern::NarrowOp1 | Pattern::SwapOps12 },
            { "halide.hexagon.add_mul.vw.vw.h", wild_i32x + bc(wild_i32)*wild_i32x, Pattern::NarrowOp1 | Pattern::SwapOps12 },
            // TODO: There's also a add_mul.vw.vw.b

            // This pattern is very general, so it must come last.
            { "halide.hexagon.add_mul.vh.vh.vh", wild_i16x + wild_i16x*wild_i16x },
        };

        if (op->type.is_vector()) {
            Expr new_expr = apply_commutative_patterns(op, adds, target, this);
            if (!new_expr.same_as(op)) {
                return new_expr;
            }
        }
        return IRMutator2::visit(op);
    }

    Expr visit(const Sub *op) override {
        if (op->type.is_vector()) {
            // Try negating op->b, using an add pattern if successful.
            Expr neg_b = lossless_negate(op->b);
            if (neg_b.defined()) {
                return mutate(op->a + neg_b);
            } else {
                static const vector<Pattern> subs = {
                    // Widening subtracts. There are other instructions that subtact two vub and two vuh but do not widen.
                    // To differentiate those from the widening ones, we encode the return type in the name here.
                    { "halide.hexagon.sub_vuh.vub.vub", wild_u16x - wild_u16x, Pattern::InterleaveResult | Pattern::NarrowOps },
                    { "halide.hexagon.sub_vh.vub.vub", wild_i16x - wild_i16x, Pattern::InterleaveResult | Pattern::NarrowUnsignedOps },
                    { "halide.hexagon.sub_vuw.vuh.vuh", wild_u32x - wild_u32x, Pattern::InterleaveResult | Pattern::NarrowOps },
                    { "halide.hexagon.sub_vw.vuh.vuh", wild_i32x - wild_i32x, Pattern::InterleaveResult | Pattern::NarrowUnsignedOps },
                    { "halide.hexagon.sub_vw.vh.vh", wild_i32x - wild_i32x, Pattern::InterleaveResult | Pattern::NarrowOps },
                };

                Expr new_expr = apply_patterns(op, subs, target, this);
                if (!new_expr.same_as(op)) {
                    return new_expr;
                }
            }
        }
        return IRMutator2::visit(op);
    }

    Expr visit(const Max *op) override {
        Expr expr = IRMutator2::visit(op);

        if (op->type.is_vector()) {
            // This pattern is weird (two operands must match, result
            // needs 1 added) and we're unlikely to need another
            // pattern for max, so just match it directly.
            static const pair<string, Expr> cl[] = {
                { "halide.hexagon.cls.vh", max(count_leading_zeros(wild_i16x), count_leading_zeros(~wild_i16x)) },
                { "halide.hexagon.cls.vw", max(count_leading_zeros(wild_i32x), count_leading_zeros(~wild_i32x)) },
            };
            vector<Expr> matches;
            for (const auto &i : cl) {
                if (expr_match(i.second, expr, matches) && equal(matches[0], matches[1])) {
                    return Call::make(op->type, i.first, {matches[0]}, Call::PureExtern) + 1;
                }
            }
        }
        return expr;
    }

    Expr visit(const Cast *op) override {

        static const vector<Pattern> casts = {
            // Averaging
            { "halide.hexagon.avg.vub.vub", u8((wild_u16x + wild_u16x)/2), Pattern::NarrowOps },
            { "halide.hexagon.avg.vuh.vuh", u16((wild_u32x + wild_u32x)/2), Pattern::NarrowOps },
            { "halide.hexagon.avg.vh.vh", i16((wild_i32x + wild_i32x)/2), Pattern::NarrowOps },
            { "halide.hexagon.avg.vw.vw", i32((wild_i64x + wild_i64x)/2), Pattern::NarrowOps },

            { "halide.hexagon.avg_rnd.vub.vub", u8((wild_u16x + wild_u16x + 1)/2), Pattern::NarrowOps },
            { "halide.hexagon.avg_rnd.vuh.vuh", u16((wild_u32x + wild_u32x + 1)/2), Pattern::NarrowOps },
            { "halide.hexagon.avg_rnd.vh.vh", i16((wild_i32x + wild_i32x + 1)/2), Pattern::NarrowOps },
            { "halide.hexagon.avg_rnd.vw.vw", i32((wild_i64x + wild_i64x + 1)/2), Pattern::NarrowOps },

            { "halide.hexagon.navg.vub.vub", i8_sat((wild_i16x - wild_i16x)/2), Pattern::NarrowUnsignedOps },
            { "halide.hexagon.navg.vh.vh", i16_sat((wild_i32x - wild_i32x)/2), Pattern::NarrowOps },
            { "halide.hexagon.navg.vw.vw", i32_sat((wild_i64x - wild_i64x)/2), Pattern::NarrowOps },
            // vnavg.uw doesn't exist.

            // Saturating add/subtract
            { "halide.hexagon.satub_add.vub.vub", u8_sat(wild_u16x + wild_u16x), Pattern::NarrowOps },
            { "halide.hexagon.satuh_add.vuh.vuh", u16_sat(wild_u32x + wild_u32x), Pattern::NarrowOps },
            { "halide.hexagon.satuw_add.vuw.vuw", u32_sat(wild_u64x + wild_u64x), Pattern::NarrowOps | Pattern::v62orLater },
            { "halide.hexagon.sath_add.vh.vh", i16_sat(wild_i32x + wild_i32x), Pattern::NarrowOps },
            { "halide.hexagon.satw_add.vw.vw", i32_sat(wild_i64x + wild_i64x), Pattern::NarrowOps },

            { "halide.hexagon.satub_sub.vub.vub", u8_sat(wild_i16x - wild_i16x), Pattern::NarrowUnsignedOps },
            { "halide.hexagon.satuh_sub.vuh.vuh", u16_sat(wild_i32x - wild_i32x), Pattern::NarrowUnsignedOps },
            { "halide.hexagon.sath_sub.vh.vh", i16_sat(wild_i32x - wild_i32x), Pattern::NarrowOps },
            { "halide.hexagon.satw_sub.vw.vw", i32_sat(wild_i64x - wild_i64x), Pattern::NarrowOps },

            // Saturating narrowing casts with rounding
            { "halide.hexagon.trunc_satub_rnd.vh", u8_sat((wild_i32x + 128)/256), Pattern::DeinterleaveOp0 | Pattern::NarrowOp0 },
            { "halide.hexagon.trunc_satb_rnd.vh",  i8_sat((wild_i32x + 128)/256), Pattern::DeinterleaveOp0 | Pattern::NarrowOp0 },
            { "halide.hexagon.trunc_satuh_rnd.vw", u16_sat((wild_i64x + 32768)/65536), Pattern::DeinterleaveOp0 | Pattern::NarrowOp0 },
            { "halide.hexagon.trunc_sath_rnd.vw",  i16_sat((wild_i64x + 32768)/65536), Pattern::DeinterleaveOp0 | Pattern::NarrowOp0 },

            // Multiply keep high half
            { "halide.hexagon.trunc_mpy.vw.vw", i32((wild_i64x*wild_i64x)/Expr(static_cast<int64_t>(1) << 32)), Pattern::NarrowOps },

            // Scalar multiply keep high half, with multiplication by 2.
            { "halide.hexagon.trunc_satw_mpy2.vh.h", i16_sat((wild_i32x*bc(wild_i32))/32768), Pattern::NarrowOps },
            { "halide.hexagon.trunc_satw_mpy2.vh.h", i16_sat((bc(wild_i32)*wild_i32x)/32768), Pattern::NarrowOps | Pattern::SwapOps01 },
            { "halide.hexagon.trunc_satw_mpy2_rnd.vh.h", i16_sat((wild_i32x*bc(wild_i32) + 16384)/32768), Pattern::NarrowOps },
            { "halide.hexagon.trunc_satw_mpy2_rnd.vh.h", i16_sat((bc(wild_i32)*wild_i32x + 16384)/32768), Pattern::NarrowOps | Pattern::SwapOps01 },

            // Vector multiply keep high half, with multiplication by 2.
            { "halide.hexagon.trunc_satw_mpy2_rnd.vh.vh", i16_sat((wild_i32x*wild_i32x + 16384)/32768), Pattern::NarrowOps },
            { "halide.hexagon.trunc_satdw_mpy2.vw.vw", i32_sat((wild_i64x*wild_i64x)/Expr(static_cast<int64_t>(1) << 31)), Pattern::NarrowOps },
            { "halide.hexagon.trunc_satdw_mpy2_rnd.vw.vw", i32_sat((wild_i64x*wild_i64x + (1 << 30))/Expr(static_cast<int64_t>(1) << 31)), Pattern::NarrowOps },

            // Saturating narrowing casts
            { "halide.hexagon.trunc_satub_shr.vh.h", u8_sat(wild_i16x >> wild_i16), Pattern::DeinterleaveOp0 },
            { "halide.hexagon.trunc_satuh_shr.vw.w", u16_sat(wild_i32x >> wild_i32), Pattern::DeinterleaveOp0 },
            { "halide.hexagon.trunc_sath_shr.vw.w",  i16_sat(wild_i32x >> wild_i32), Pattern::DeinterleaveOp0 },
            { "halide.hexagon.trunc_satub_shr.vh.h", u8_sat(wild_i16x/wild_i16), Pattern::DeinterleaveOp0 | Pattern::ExactLog2Op1 },
            { "halide.hexagon.trunc_satuh_shr.vw.w", u16_sat(wild_i32x/wild_i32), Pattern::DeinterleaveOp0 | Pattern::ExactLog2Op1 },
            { "halide.hexagon.trunc_sath_shr.vw.w",  i16_sat(wild_i32x/wild_i32), Pattern::DeinterleaveOp0 | Pattern::ExactLog2Op1 },

            // For some of the following narrowing casts, we have the choice of
            // non-interleaving or interleaving instructions. Because we don't
            // know which one we prefer during pattern matching, we match the
            // non-interleaving versions for now and replace them with the
            // instructions that interleave later if it makes sense.

            // Saturating narrowing casts. These may interleave later with trunc_sat.
            { "halide.hexagon.pack_satub.vh", u8_sat(wild_i16x) },
            { "halide.hexagon.pack_satuh.vw", u16_sat(wild_i32x) },
            { "halide.hexagon.pack_satb.vh", i8_sat(wild_i16x) },
            { "halide.hexagon.pack_sath.vw", i16_sat(wild_i32x) },

            // We don't have a vpack equivalent to this one, so we match it directly.
            { "halide.hexagon.trunc_satuh.vuw", u16_sat(wild_u32x), Pattern::DeinterleaveOp0 | Pattern::v62orLater },

            // Narrowing casts. These may interleave later with trunclo.
            { "halide.hexagon.packhi.vh", u8(wild_u16x/256) },
            { "halide.hexagon.packhi.vh", u8(wild_i16x/256) },
            { "halide.hexagon.packhi.vh", i8(wild_u16x/256) },
            { "halide.hexagon.packhi.vh", i8(wild_i16x/256) },
            { "halide.hexagon.packhi.vw", u16(wild_u32x/65536) },
            { "halide.hexagon.packhi.vw", u16(wild_i32x/65536) },
            { "halide.hexagon.packhi.vw", i16(wild_u32x/65536) },
            { "halide.hexagon.packhi.vw", i16(wild_i32x/65536) },

            // Narrowing with shifting.
            { "halide.hexagon.trunc_shr.vw.w",  i16(wild_i32x >> wild_i32), Pattern::DeinterleaveOp0 },
            { "halide.hexagon.trunc_shr.vw.w",  i16(wild_i32x/wild_i32), Pattern::DeinterleaveOp0 | Pattern::ExactLog2Op1 },

            // Narrowing casts. These may interleave later with trunc.
            { "halide.hexagon.pack.vh", u8(wild_u16x) },
            { "halide.hexagon.pack.vh", u8(wild_i16x) },
            { "halide.hexagon.pack.vh", i8(wild_u16x) },
            { "halide.hexagon.pack.vh", i8(wild_i16x) },
            { "halide.hexagon.pack.vw", u16(wild_u32x) },
            { "halide.hexagon.pack.vw", u16(wild_i32x) },
            { "halide.hexagon.pack.vw", i16(wild_u32x) },
            { "halide.hexagon.pack.vw", i16(wild_i32x) },

            // Widening casts
            { "halide.hexagon.zxt.vub", u16(wild_u8x), Pattern::InterleaveResult },
            { "halide.hexagon.zxt.vub", i16(wild_u8x), Pattern::InterleaveResult },
            { "halide.hexagon.zxt.vuh", u32(wild_u16x), Pattern::InterleaveResult },
            { "halide.hexagon.zxt.vuh", i32(wild_u16x), Pattern::InterleaveResult },
            { "halide.hexagon.sxt.vb", u16(wild_i8x), Pattern::InterleaveResult },
            { "halide.hexagon.sxt.vb", i16(wild_i8x), Pattern::InterleaveResult },
            { "halide.hexagon.sxt.vh", u32(wild_i16x), Pattern::InterleaveResult },
            { "halide.hexagon.sxt.vh", i32(wild_i16x), Pattern::InterleaveResult },
        };


        // To hit more of the patterns we want, rewrite "double casts"
        // as two stage casts. This also avoids letting vector casts
        // fall through to LLVM, which will generate large unoptimized
        // shuffles.
        static const vector<pair<Expr, Expr>> cast_rewrites = {
            // Saturating narrowing
            { u8_sat(wild_u32x), u8_sat(u16_sat(wild_u32x)) },
            { u8_sat(wild_i32x), u8_sat(i16_sat(wild_i32x)) },
            { i8_sat(wild_u32x), i8_sat(u16_sat(wild_u32x)) },
            { i8_sat(wild_i32x), i8_sat(i16_sat(wild_i32x)) },

            // Narrowing
            { u8(wild_u32x), u8(u16(wild_u32x)) },
            { u8(wild_i32x), u8(i16(wild_i32x)) },
            { i8(wild_u32x), i8(u16(wild_u32x)) },
            { i8(wild_i32x), i8(i16(wild_i32x)) },

            // Widening
            { u32(wild_u8x), u32(u16(wild_u8x)) },
            { u32(wild_i8x), u32(i16(wild_i8x)) },
            { i32(wild_u8x), i32(u16(wild_u8x)) },
            { i32(wild_i8x), i32(i16(wild_i8x)) },
        };

        if (op->type.is_vector()) {
            Expr cast = op;

            Expr new_expr = apply_patterns(cast, casts, target, this);
            if (!new_expr.same_as(cast)) {
                return new_expr;
            }

            // If we didn't find a pattern, try using one of the
            // rewrites above.
            vector<Expr> matches;
            for (auto i : cast_rewrites) {
                if (expr_match(i.first, cast, matches)) {
                    debug(3) << "rewriting cast to: " << i.first << " from " << cast << "\n";
                    Expr replacement = with_lanes(i.second, op->type.lanes());
                    Expr expr = substitute("*", matches[0], replacement);
                    return mutate(expr);
                }
            }
        }
        return IRMutator2::visit(op);
    }

    Expr visit(const Call *op) override {
        if (op->is_intrinsic(Call::lerp)) {
            // We need to lower lerps now to optimize the arithmetic
            // that they generate.
            internal_assert(op->args.size() == 3);
            return mutate(lower_lerp(op->args[0], op->args[1], op->args[2]));
        } else if (op->is_intrinsic(Call::cast_mask)) {
            internal_assert(op->args.size() == 1);
            Type src_type = op->args[0].type();
            Type dst_type = op->type;
            if (dst_type.bits() < src_type.bits()) {
                // For narrowing, we can truncate
                return mutate(Cast::make(dst_type, op->args[0]));
            } else {
                // Hexagon masks only use the bottom bit in each byte,
                // so duplicate each lane until we're wide enough.
                Expr e = op->args[0];
                while (src_type.bits() < dst_type.bits()) {
                    e = Shuffle::make_interleave({e, e});
                    src_type = src_type.with_bits(src_type.bits()*2);
                    e = reinterpret(src_type, e);
                }
                return mutate(e);
            }
        } else {
            return IRMutator2::visit(op);
        }
    }

public:
    OptimizePatterns(Target t) {
        target = t;
    }
};

// Attempt to cancel out redundant interleave/deinterleave pairs. The
// basic strategy is to push interleavings toward the end of the
// program, using the fact that interleaves can pass through pointwise
// IR operations. When an interleave collides with a deinterleave,
// they cancel out.
class EliminateInterleaves : public IRMutator2 {
    Scope<bool> vars;

    // We need to know when loads are a multiple of 2 native vectors.
    int native_vector_bits;

    // We can't interleave booleans, so we handle them specially.
    bool in_bool_to_mask = false;
    bool interleave_mask = false;

    // Check if x is an expression that is either an interleave, or
    // transitively is an interleave.
    bool yields_removable_interleave(Expr x) {
        if (is_native_interleave(x)) {
            return true;
        }

        if (const Let *let = x.as<Let>()) {
            return yields_removable_interleave(let->body);
        }

        const Variable *var = x.as<Variable>();
        if (var && vars.contains(var->name + ".deinterleaved")) {
            return true;
        }

        return false;
    }

    // Check if x either has a removable interleave, or it can pretend
    // to be an interleave at no cost (a scalar or a broadcast).
    bool yields_interleave(Expr x) {
        if (yields_removable_interleave(x)) {
            return true;
        }

        // These yield an interleave, but we shouldn't
        // deinterleave them if we want to remove an actual
        // interleave.
        if (x.type().is_scalar() || x.as<Broadcast>()) {
            return true;
        }

        if (const Let *let = x.as<Let>()) {
            return yields_interleave(let->body);
        }

        // This is different from the deinterleaved lets handled in
        // yields_removable_interleave. These are lets that can be
        // deinterleaved freely, but are not actually interleaves.
        const Variable *var = x.as<Variable>();
        if (var && vars.contains(var->name + ".weak_deinterleaved")) {
            return true;
        }

        return false;
    }

    // Check that at least one of exprs is an interleave that should
    // be removed, and that all of the exprs can yield an interleave.
    bool yields_removable_interleave(const vector<Expr> &exprs) {
        bool any_is_interleave = false;
        for (const Expr &i : exprs) {
            if (yields_removable_interleave(i)) {
                any_is_interleave = true;
            } else if (!yields_interleave(i)) {
                return false;
            }
        }
        return any_is_interleave;
    }

    // Asserting that x is an expression that can yield an interleave
    // operation, return the expression being interleaved.
    Expr remove_interleave(Expr x) {
        if (is_native_interleave(x)) {
            return x.as<Call>()->args[0];
        } else if (x.type().is_scalar() || x.as<Broadcast>()) {
            return x;
        }

        if (const Variable *var = x.as<Variable>()) {
            if (vars.contains(var->name + ".deinterleaved")) {
                return Variable::make(var->type, var->name + ".deinterleaved");
            } else if (vars.contains(var->name + ".weak_deinterleaved")) {
                return Variable::make(var->type, var->name + ".weak_deinterleaved");
            }
        }

        if (const Let *let = x.as<Let>()) {
            Expr body = remove_interleave(let->body);
            if (!body.same_as(let->body)) {
                return Let::make(let->name, let->value, remove_interleave(let->body));
            } else {
                return x;
            }
        }

        internal_error << "Expression '" << x << "' does not yield an interleave.\n";
        return x;
    }

    template <typename T>
    Expr visit_binary(const T* op) {
        Expr expr;
        Expr a = mutate(op->a);
        Expr b = mutate(op->b);
        if (yields_removable_interleave({a, b})) {
            a = remove_interleave(a);
            b = remove_interleave(b);
            expr = T::make(a, b);
            if (expr.type().bits() == 1) {
                internal_assert(!interleave_mask);
                interleave_mask = true;
            } else {
                expr = native_interleave(expr);
            }
        } else if (!a.same_as(op->a) || !b.same_as(op->b)) {
            expr = T::make(a, b);
        } else {
            expr = op;
        }
        return expr;
    }

    Expr visit(const Add *op) override { return visit_binary(op); }
    Expr visit(const Sub *op) override { return visit_binary(op); }
    Expr visit(const Mul *op) override { return visit_binary(op); }
    Expr visit(const Div *op) override { return visit_binary(op); }
    Expr visit(const Mod *op) override { return visit_binary(op); }
    Expr visit(const Min *op) override { return visit_binary(op); }
    Expr visit(const Max *op) override { return visit_binary(op); }
    Expr visit(const EQ *op) override { return visit_binary(op); }
    Expr visit(const NE *op) override { return visit_binary(op); }
    Expr visit(const LT *op) override { return visit_binary(op); }
    Expr visit(const LE *op) override { return visit_binary(op); }
    Expr visit(const GT *op) override { return visit_binary(op); }
    Expr visit(const GE *op) override { return visit_binary(op); }

    // These next 3 nodes should not exist if we're vectorized, they
    // should have been replaced with bitwise operations.
    Expr visit(const And *op) override {
        internal_assert(op->type.is_scalar());
        return IRMutator2::visit(op);
    }
    Expr visit(const Or *op) override {
        internal_assert(op->type.is_scalar());
        return IRMutator2::visit(op);
    }
    Expr visit(const Not *op) override {
        internal_assert(op->type.is_scalar());
        return IRMutator2::visit(op);
    }

    Expr visit(const Select *op) override {
        Expr true_value = mutate(op->true_value);
        Expr false_value = mutate(op->false_value);

        internal_assert(op->condition.type().is_scalar());

        Expr cond = mutate(op->condition);

        // The condition isn't a vector, so we can just check if we
        // should move an interleave from the true/false values.
        if (yields_removable_interleave({true_value, false_value})) {
            true_value = remove_interleave(true_value);
            false_value = remove_interleave(false_value);
            return native_interleave(Select::make(cond, true_value, false_value));
        } else if (!cond.same_as(op->condition) ||
                   !true_value.same_as(op->true_value) ||
                   !false_value.same_as(op->false_value)) {
            return Select::make(cond, true_value, false_value);
        } else {
            return op;
        }
    }

    // Make overloads of stmt/expr uses var so we can use it in a template.
    static bool uses_var(Stmt s, const string &var) {
        return stmt_uses_var(s, var);
    }
    static bool uses_var(Expr e, const string &var) {
        return expr_uses_var(e, var);
    }

    template <typename NodeType, typename LetType>
    NodeType visit_let(const LetType *op) {
        Expr value = mutate(op->value);
        string deinterleaved_name;
        NodeType body;
        // Other code in this mutator needs to be able to tell the
        // difference between a Let that yields a deinterleave, and a
        // let that has a removable deinterleave. Lets that can
        // pretend to be deinterleaved at no cost are given an
        // alternative let labelled "weak_deinterleaved", while lets
        // that have a removable interleave are given an alternative
        // let labelled "deinterleaved".
        if (yields_removable_interleave(value)) {
            // We can provide a deinterleaved version of this let value.
            deinterleaved_name = op->name + ".deinterleaved";
            vars.push(deinterleaved_name, true);
            body = mutate(op->body);
            vars.pop(deinterleaved_name);
        } else if (yields_interleave(value)) {
            // We have a soft deinterleaved version of this let value.
            deinterleaved_name = op->name + ".weak_deinterleaved";
            vars.push(deinterleaved_name, true);
            body = mutate(op->body);
            vars.pop(deinterleaved_name);
        } else {
            body = mutate(op->body);
        }
        if (value.same_as(op->value) && body.same_as(op->body)) {
            return op;
        } else if (body.same_as(op->body)) {
            // If the body didn't change, we must not have used the deinterleaved value.
            return LetType::make(op->name, value, body);
        } else {
            // We need to rewrap the body with new lets.
            NodeType result = body;
            bool deinterleaved_used = uses_var(result, deinterleaved_name);
            bool interleaved_used = uses_var(result, op->name);
            if (deinterleaved_used && interleaved_used) {
                // The body uses both the interleaved and
                // deinterleaved version of this let. Generate both
                // lets, using the deinterleaved one to generate the
                // interleaved one.
                Expr deinterleaved = remove_interleave(value);

                // If we actually removed an interleave from the
                // value, re-interleave it to get the interleaved let
                // value.
                Expr interleaved = Variable::make(deinterleaved.type(), deinterleaved_name);
                if (!deinterleaved.same_as(value)) {
                    interleaved = native_interleave(interleaved);
                }

                result = LetType::make(op->name, interleaved, result);
                return LetType::make(deinterleaved_name, deinterleaved, result);
            } else if (deinterleaved_used) {
                // Only the deinterleaved value is used, we can eliminate the interleave.
                return LetType::make(deinterleaved_name, remove_interleave(value), result);
            } else if (interleaved_used) {
                // Only the original value is used, regenerate the let.
                return LetType::make(op->name, value, result);
            } else {
                // The let must have been dead.
                internal_assert(!uses_var(op->body, op->name)) << "EliminateInterleaves eliminated a non-dead let.\n";
                return NodeType();
            }
        }
    }

    Expr visit(const Let *op) override {
        Expr expr = visit_let<Expr>(op);

        // Lift interleaves out of Let expression bodies.
        const Let *let = expr.as<Let>();
        if (let && yields_removable_interleave(let->body)) {
            expr = native_interleave(Let::make(let->name, let->value, remove_interleave(let->body)));
        }
        return expr;
    }

    Stmt visit(const LetStmt *op) override { return visit_let<Stmt>(op); }

    Expr visit(const Cast *op) override {
        if (op->type.bits() == op->value.type().bits()) {
            // We can only move interleaves through casts of the same size.
            Expr value = mutate(op->value);

            if (yields_removable_interleave(value)) {
                value = remove_interleave(value);
                return native_interleave(Cast::make(op->type, value));
            } else if (!value.same_as(op->value)) {
                return Cast::make(op->type, value);
            } else {
                return op;
            }
        } else {
            return IRMutator2::visit(op);
        }
    }

    static bool is_interleavable(const Call *op) {
        // These calls can have interleaves moved from operands to the
        // result...
        static const set<string> interleavable = {
            Call::bitwise_and,
            Call::bitwise_not,
            Call::bitwise_xor,
            Call::bitwise_or,
            Call::shift_left,
            Call::shift_right,
            Call::abs,
            Call::absd,
            Call::select_mask
        };
        if (interleavable.count(op->name) != 0) return true;

        // ...these calls cannot. Furthermore, these calls have the
        // same return type as the arguments, which means our test
        // below will be inaccurate.
        static const set<string> not_interleavable = {
            "halide.hexagon.interleave.vb",
            "halide.hexagon.interleave.vh",
            "halide.hexagon.interleave.vw",
            "halide.hexagon.deinterleave.vb",
            "halide.hexagon.deinterleave.vh",
            "halide.hexagon.deinterleave.vw",
        };
        if (not_interleavable.count(op->name) != 0) return false;

        if (starts_with(op->name, "halide.hexagon.")) {
            // We assume that any hexagon intrinsic is interleavable
            // as long as all of the vector operands have the same
            // number of lanes and lane width as the return type.
            for (Expr i : op->args) {
                if (i.type().is_scalar()) continue;
                if (i.type().bits() != op->type.bits() || i.type().lanes() != op->type.lanes()) {
                    return false;
                }
            }
        }
        return true;
    }

    Expr visit_bool_to_mask(const Call *op) {
        Expr expr;
        ScopedValue<bool> old_in_bool_to_mask(in_bool_to_mask, true);

        Expr arg = mutate(op->args[0]);
        if (!arg.same_as(op->args[0]) || interleave_mask) {
            expr = Call::make(op->type, Call::bool_to_mask, {arg}, Call::PureIntrinsic);
            if (interleave_mask) {
                expr = native_interleave(expr);
                interleave_mask = false;
            }
        } else {
            expr = op;
        }
        return expr;
    }

    Expr visit(const Call *op) override {
        if (op->is_intrinsic(Call::bool_to_mask)) {
            return visit_bool_to_mask(op);
        }

        vector<Expr> args(op->args);

        // mutate all the args.
        bool changed = false;
        for (Expr &i : args) {
            Expr new_i = mutate(i);
            changed = changed || !new_i.same_as(i);
            i = new_i;
        }

        // For a few operations, we have a choice of several
        // instructions, an interleaving or a non-inerleaving
        // variant. We handle this by generating the instruction that
        // does not deinterleave, and then opportunistically select
        // the interleaving alternative when we can cancel out to the
        // interleave.
        static std::map<string, string> deinterleaving_alts = {
            { "halide.hexagon.pack.vh", "halide.hexagon.trunc.vh" },
            { "halide.hexagon.pack.vw", "halide.hexagon.trunc.vw" },
            { "halide.hexagon.packhi.vh", "halide.hexagon.trunclo.vh" },
            { "halide.hexagon.packhi.vw", "halide.hexagon.trunclo.vw" },
            { "halide.hexagon.pack_satub.vh", "halide.hexagon.trunc_satub.vh" },
            { "halide.hexagon.pack_sath.vw", "halide.hexagon.trunc_sath.vw" },
            { "halide.hexagon.pack_satuh.vw", "halide.hexagon.trunc_satuh.vw" },
        };

        // The reverse mapping of the above.
        static std::map<string, string> interleaving_alts = {
            { "halide.hexagon.trunc.vh", "halide.hexagon.pack.vh" },
            { "halide.hexagon.trunc.vw", "halide.hexagon.pack.vw" },
            { "halide.hexagon.trunclo.vh", "halide.hexagon.packhi.vh" },
            { "halide.hexagon.trunclo.vw", "halide.hexagon.packhi.vw" },
            { "halide.hexagon.trunc_satub.vh", "halide.hexagon.pack_satub.vh" },
            { "halide.hexagon.trunc_sath.vw", "halide.hexagon.pack_sath.vw" },
            { "halide.hexagon.trunc_satuh.vw", "halide.hexagon.pack_satuh.vw" },
        };

        if (is_native_deinterleave(op) && yields_interleave(args[0])) {
            // This is a deinterleave of an interleave! Remove them both.
            return remove_interleave(args[0]);
        } else if (is_interleavable(op) && yields_removable_interleave(args)) {
            // All the arguments yield interleaves (and one of
            // them is an interleave), create a new call with the
            // interleave removed from the arguments.
            for (Expr &i : args) {
                i = remove_interleave(i);
            }
            Expr expr = Call::make(op->type, op->name, args, op->call_type,
                              op->func, op->value_index, op->image, op->param);
            // Add the interleave back to the result of the call.
            return native_interleave(expr);
        } else if (deinterleaving_alts.find(op->name) != deinterleaving_alts.end() &&
                   yields_removable_interleave(args)) {
            // This call has a deinterleaving alternative, and the
            // arguments are interleaved, so we should use the
            // alternative instead.
            for (Expr &i : args) {
                i = remove_interleave(i);
            }
            return Call::make(op->type, deinterleaving_alts[op->name], args, op->call_type);
        } else if (interleaving_alts.count(op->name) && is_native_deinterleave(args[0])) {
            // This is an interleaving alternative with a
            // deinterleave, which can be generated when we
            // deinterleave storage. Revert back to the interleaving
            // op so we can remove the deinterleave.
            Expr arg = args[0].as<Call>()->args[0];
            return Call::make(op->type, interleaving_alts[op->name], { arg }, op->call_type,
                              op->func, op->value_index, op->image, op->param);
        } else if (changed) {
            return Call::make(op->type, op->name, args, op->call_type,
                              op->func, op->value_index, op->image, op->param);
        } else {
            return op;
        }
    }

    // Track whether buffers are interleaved or not.
    enum class BufferState {
        Unknown,         // We don't know if this buffer is interleaved or not.
        Interleaved,     // We know the buffer is interleaved.
        NotInterleaved,  // We know the buffer is not interleaved.
    };
    Scope<BufferState> buffers;

    // Buffers we should deinterleave the storage of.
    Scope<bool> deinterleave_buffers;

    Stmt visit(const Allocate *op) override {
        Expr condition = mutate(op->condition);

        // First, we need to mutate the op, to pull native interleaves
        // down, and to gather information about the loads and stores.
        buffers.push(op->name, BufferState::Unknown);
        Stmt body = mutate(op->body);
        bool deinterleave = buffers.get(op->name) == BufferState::Interleaved;
        buffers.pop(op->name);

        // Second, if we decided it would be useful to deinterleave
        // the storage of this buffer, do so now.
        if (deinterleave) {
            deinterleave_buffers.push(op->name, true);
            body = mutate(op->body);
            deinterleave_buffers.pop(op->name);
        }

        if (!body.same_as(op->body) || !condition.same_as(op->condition)) {
<<<<<<< HEAD
            stmt = Allocate::make(op->name, op->type, op->memory_type,
                                  op->extents, condition, body,
=======
            return Allocate::make(op->name, op->type, op->extents, condition, body,
>>>>>>> b29a3cbf
                                  op->new_expr, op->free_function);
        } else {
            return op;
        }
    }

    Stmt visit(const Store *op) override {
        Expr predicate = mutate(op->predicate);
        Expr value = mutate(op->value);
        Expr index = mutate(op->index);

        if (buffers.contains(op->name)) {
            // When inspecting the stores to a buffer, update the state.
            BufferState &state = buffers.ref(op->name);
            if (!is_one(predicate)) {
                // TODO(psuriana): This store is predicated. Mark the buffer as
                // not interleaved for now.
                state = BufferState::NotInterleaved;
            } else if (yields_removable_interleave(value)) {
                // The value yields a removable interleave. If we aren't tracking
                // this buffer, mark it as interleaved.
                if (state == BufferState::Unknown) {
                    state = BufferState::Interleaved;
                }
            } else if (!yields_interleave(value)) {
                // The value does not yield an interleave. Mark the
                // buffer as not interleaved.
                state = BufferState::NotInterleaved;
            } else {
                // If the buffer yields an interleave, but is not an
                // interleave itself, we don't want to change the
                // buffer state.
            }
        }

        if (deinterleave_buffers.contains(op->name)) {
            // We're deinterleaving this buffer, remove the interleave
            // from the store.
            internal_assert(is_one(predicate)) << "The store shouldn't have been predicated.\n";
            value = remove_interleave(value);
        }

        if (predicate.same_as(op->predicate) && value.same_as(op->value) && index.same_as(op->index)) {
            return op;
        } else {
            return Store::make(op->name, value, index, op->param, predicate);
        }
    }

    Expr visit(const Load *op) override {
        if (buffers.contains(op->name)) {
            if ((op->type.lanes()*op->type.bits()) % (native_vector_bits*2) == 0) {
                // This is a double vector load, we might be able to
                // deinterleave the storage of this buffer.
                // We don't want to actually do anything to the buffer
                // state here. We know we can interleave the load if
                // necessary, but we don't want to cause it to be
                // interleaved unless it is a useful improvement,
                // which is only true if any of the stores are
                // actually interleaved (and don't just yield an
                // interleave).
            } else {
                // This is not a double vector load, so we can't
                // deinterleave the storage of this buffer.
                BufferState &state = buffers.ref(op->name);
                state = BufferState::NotInterleaved;
            }
        }
        Expr expr = IRMutator2::visit(op);
        if (deinterleave_buffers.contains(op->name)) {
            expr = native_interleave(expr);
        }
        return expr;
    }

    using IRMutator2::visit;

public:
    EliminateInterleaves(int native_vector_bits) : native_vector_bits(native_vector_bits) {}
};

// After eliminating interleaves, there may be some that remain. This
// mutator attempts to replace interleaves paired with other
// operations that do not require an interleave. It's important to do
// this after all other efforts to eliminate the interleaves,
// otherwise this might eat some interleaves that could have cancelled
// with other operations.
class FuseInterleaves : public IRMutator2 {
    Expr visit(const Call *op) override {
        // This is a list of {f, g} pairs that if the first operation
        // is interleaved, interleave(f(x)) is equivalent to g(x).
        static const std::vector<std::pair<string, string>> non_deinterleaving_alts = {
            { "halide.hexagon.zxt.vub", "halide.hexagon.unpack.vub" },
            { "halide.hexagon.sxt.vb", "halide.hexagon.unpack.vb" },
            { "halide.hexagon.zxt.vuh", "halide.hexagon.unpack.vuh" },
            { "halide.hexagon.sxt.vh", "halide.hexagon.unpack.vh" },
        };

        if (is_native_interleave(op)) {
            if (const Call *arg = op->args[0].as<Call>()) {
                for (const auto &i : non_deinterleaving_alts) {
                    if (arg->name == i.first) {
                        std::vector<Expr> args = arg->args;
                        for (Expr &j : args) {
                            j = mutate(j);
                        }
                        return Call::make(op->type, i.second, args, Call::PureExtern);
                    }
                }
            }
        }

        return IRMutator2::visit(op);
    }

    using IRMutator2::visit;
};

// Find an upper bound of bounds.max - bounds.min.
Expr span_of_bounds(Interval bounds) {
    internal_assert(bounds.is_bounded());

    const Min *min_min = bounds.min.as<Min>();
    const Max *min_max = bounds.min.as<Max>();
    const Min *max_min = bounds.max.as<Min>();
    const Max *max_max = bounds.max.as<Max>();
    const Add *min_add = bounds.min.as<Add>();
    const Add *max_add = bounds.max.as<Add>();
    const Sub *min_sub = bounds.min.as<Sub>();
    const Sub *max_sub = bounds.max.as<Sub>();

    if (min_min && max_min && equal(min_min->b, max_min->b)) {
        return span_of_bounds({min_min->a, max_min->a});
    } else if (min_max && max_max && equal(min_max->b, max_max->b)) {
        return span_of_bounds({min_max->a, max_max->a});
    } else if (min_add && max_add && equal(min_add->b, max_add->b)) {
        return span_of_bounds({min_add->a, max_add->a});
    } else if (min_sub && max_sub && equal(min_sub->b, max_sub->b)) {
        return span_of_bounds({min_sub->a, max_sub->a});
    } else {
        return bounds.max - bounds.min;
    }
}

// Replace indirect loads with dynamic_shuffle intrinsics where
// possible.
class OptimizeShuffles : public IRMutator2 {
    int lut_alignment;
    Scope<Interval> bounds;
    std::vector<std::pair<string, Expr>> lets;

    using IRMutator2::visit;

    template <typename NodeType, typename T>
    NodeType visit_let(const T *op) {
        // We only care about vector lets.
        if (op->value.type().is_vector()) {
            bounds.push(op->name, bounds_of_expr_in_scope(op->value, bounds));
        }
        NodeType node = IRMutator2::visit(op);
        if (op->value.type().is_vector()) {
            bounds.pop(op->name);
        }
        return node;
    }

    Expr visit(const Let *op) override {
        lets.push_back({op->name, op->value});
        Expr expr = visit_let<Expr>(op);
        lets.pop_back();
        return expr;
    }
    Stmt visit(const LetStmt *op) override { return visit_let<Stmt>(op); }

    Expr visit(const Load *op) override {
        if (!is_one(op->predicate)) {
            // TODO(psuriana): We shouldn't mess with predicated load for now.
            return IRMutator2::visit(op);
        }
        if (!op->type.is_vector() || op->index.as<Ramp>()) {
            // Don't handle scalar or simple vector loads.
            return IRMutator2::visit(op);
        }

        Expr index = mutate(op->index);
        Interval unaligned_index_bounds = bounds_of_expr_in_scope(index, bounds);
        if (unaligned_index_bounds.is_bounded()) {
            // We want to try both the unaligned and aligned
            // bounds. The unaligned bounds might fit in 256 elements,
            // while the aligned bounds do not.
            int align = lut_alignment / op->type.bytes();
            Interval aligned_index_bounds = {
                (unaligned_index_bounds.min / align) * align,
                ((unaligned_index_bounds.max + align) / align) * align - 1
            };

            for (Interval index_bounds : {aligned_index_bounds, unaligned_index_bounds}) {
                Expr index_span = span_of_bounds(index_bounds);
                index_span = common_subexpression_elimination(index_span);
                index_span = simplify(index_span);

                if (can_prove(index_span < 256)) {
                    // This is a lookup within an up to 256 element array. We
                    // can use dynamic_shuffle for this.
                    int const_extent = as_const_int(index_span) ? *as_const_int(index_span) + 1 : 256;
                    Expr base = simplify(index_bounds.min);

                    // Load all of the possible indices loaded from the
                    // LUT. Note that for clamped ramps, this loads up to 1
                    // vector past the max. CodeGen_Hexagon::allocation_padding
                    // returns a native vector size to account for this.
                    Expr lut = Load::make(op->type.with_lanes(const_extent), op->name,
                                          Ramp::make(base, 1, const_extent),
                                          op->image, op->param, const_true(const_extent));

                    // We know the size of the LUT is not more than 256, so we
                    // can safely cast the index to 8 bit, which
                    // dynamic_shuffle requires.
                    index = simplify(cast(UInt(8).with_lanes(op->type.lanes()), index - base));

                    return Call::make(op->type, "dynamic_shuffle", {lut, index, 0, const_extent - 1}, Call::PureIntrinsic);
                }
            }
        }
        if (!index.same_as(op->index)) {
            return Load::make(op->type, op->name, index, op->image, op->param, op->predicate);
        } else {
            return op;
        }
    }

public:
    OptimizeShuffles(int lut_alignment) : lut_alignment(lut_alignment) {}
};

// Attempt to generate vtmpy instructions. This requires that all lets
// be substituted prior to running, and so must be an IRGraphMutator2.
class VtmpyGenerator : public IRGraphMutator2 {
private:
    using IRMutator2::visit;
    typedef pair<Expr, size_t> LoadIndex;

    // Check if vectors a and b point to the same buffer with the base of a
    // shifted by diff i.e. base(a) = base(b) + diff.
    bool is_base_shifted(const Expr &a, const Expr &b, int diff) {
        Expr maybe_load_a = calc_load(a);
        Expr maybe_load_b = calc_load(b);

        if (maybe_load_a.defined() && maybe_load_b.defined()) {
            const Load* load_a = maybe_load_a.as<Load>();
            const Load* load_b = maybe_load_b.as<Load>();
            if (load_a->name == load_b->name) {
                Expr base_diff = simplify(load_a->index - load_b->index - diff);
                if (is_const(base_diff, 0)) {
                    return true;
                }
            }
        }
        return false;
    }

    // Return the load expression of first vector if all vector in exprs are
    // contiguous vectors pointing to the same buffer.
    Expr are_contiguous_vectors(const vector<Expr> exprs) {
        if (exprs.empty()) {
            return Expr();
        }
        // If the shuffle simplifies then the vectors are contiguous.
        // If not, check if the bases of adjacent vectors differ by
        // vector size.
        Expr concat = simplify(Shuffle::make_concat(exprs));
        const Shuffle *maybe_shuffle = concat.as<Shuffle>();
        if(!maybe_shuffle || !maybe_shuffle->is_concat()) {
            return calc_load(exprs[0]);
        }
        return Expr();
    }

    // Returns the load indicating vector start index. If the vector is sliced
    // return load with shifted ramp by slice_begin expr.
    Expr calc_load(const Expr &e) {
        if (const Cast *maybe_cast = e.as<Cast>()) {
            return calc_load(maybe_cast->value);
        }
        if (const Shuffle *maybe_shuffle = e.as<Shuffle>()) {
            if (maybe_shuffle->is_slice() && maybe_shuffle->slice_stride() == 1) {
                Expr maybe_load = calc_load(maybe_shuffle->vectors[0]);
                if (!maybe_load.defined()) {
                    return Expr();
                }
                const Load *res = maybe_load.as<Load>();
                Expr shifted_load = Load::make(res->type, res->name, res->index + maybe_shuffle->slice_begin(),
                                                res->image, res->param, res->predicate);
                return shifted_load;
            } else if (maybe_shuffle->is_concat()) {
                return are_contiguous_vectors(maybe_shuffle->vectors);
            }
        }
        if (const Load *maybe_load = e.as<Load>()) {
            const Ramp *maybe_ramp = maybe_load->index.as<Ramp>();
            if (maybe_ramp && is_const(maybe_ramp->stride, 1)) {
                return maybe_load;
            }
        }
        return Expr();
    }

    // Loads comparator for sorting Load Expr of the same buffer.
    static bool loads_comparator(LoadIndex a, LoadIndex b) {
        if (a.first.defined() && b.first.defined()) {
            const Load* load_a = a.first.as<Load>();
            const Load* load_b = b.first.as<Load>();
            if (load_a->name == load_b->name) {
                Expr base_diff = simplify(load_b->index - load_a->index);
                if (is_positive_const(base_diff)) {
                    return true;
                }
            } else {
                return load_a->name < load_b->name;
            }
        }
        return false;
    }

    // Vtmpy helps in sliding window ops of the form a*v0 + b*v1 + v2.
    // Conditions required:
    //      v0, v1 and v2 start indices differ by vector stride
    // Current supported value of stride is 1.
    // TODO: Add support for any stride.
    Expr visit(const Add *op) override {
        // Find opportunities vtmpy
        if (op && op->type.is_vector() && (op->type.bits() == 16 || op->type.bits() == 32)) {
            int lanes = op->type.lanes();
            vector<MulExpr> mpys;
            Expr rest;
            string vtmpy_suffix;

            // Finding more than 100 such expresssions is rare.
            // Setting it to 100 makes sure we dont miss anything
            // in most cases and also dont spend unreasonable time while
            // just looking for vtmpy patterns.
            const int max_mpy_ops = 100;
            if (op->type.bits() == 16) {
                find_mpy_ops(op, UInt(8, lanes), Int(8), max_mpy_ops, mpys, rest);
                vtmpy_suffix = ".vub.vub.b.b";
                if (mpys.size() < 3) {
                    mpys.clear();
                    rest = Expr();
                    find_mpy_ops(op, Int(8, lanes), Int(8), max_mpy_ops, mpys, rest);
                    vtmpy_suffix = ".vb.vb.b.b";
                }
            } else if (op->type.bits() == 32) {
                find_mpy_ops(op, Int(16, lanes), Int(8), max_mpy_ops, mpys, rest);
                vtmpy_suffix = ".vh.vh.b.b";
            }

            if (mpys.size() >= 3) {
                const size_t mpy_size = mpys.size();
                // Used to put loads with different buffers in different buckets.
                std::unordered_map<string, vector<LoadIndex> > loads;
                // To keep track of indices selected for vtmpy.
                std::unordered_map<size_t, bool> vtmpy_indices;
                vector<Expr> vtmpy_exprs;
                Expr new_expr;

                for(size_t i = 0; i < mpy_size; i++) {
                    Expr curr_load = calc_load(mpys[i].first);
                    if (curr_load.defined()) {
                        loads[curr_load.as<Load>()->name].emplace_back(curr_load, i);
                    } else {
                        new_expr = new_expr.defined() ? new_expr + curr_load : curr_load;
                    }
                }

                for (auto iter = loads.begin(); iter != loads.end(); iter++) {
                    // Sort the bucket and compare bases of 3 adjacent vectors
                    // at a time. If they differ by vector stride, we've
                    // found a vtmpy
                    std::sort(iter->second.begin(), iter->second.end(), loads_comparator);
                    size_t vec_size = iter->second.size();
                    for(size_t i = 0; i + 2 < vec_size; i++) {
                        Expr v0 = iter->second[i].first;
                        Expr v1 = iter->second[i+1].first;
                        Expr v2 = iter->second[i+2].first;
                        size_t v0_idx = iter->second[i].second;
                        size_t v1_idx = iter->second[i+1].second;
                        size_t v2_idx = iter->second[i+2].second;
                        if (is_const(mpys[v2_idx].second, 1) &&
                            is_base_shifted(v2, v1, 1) &&
                            is_base_shifted(v1, v0, 1)) {

                            vtmpy_indices[v0_idx] = true;
                            vtmpy_indices[v1_idx] = true;
                            vtmpy_indices[v2_idx] = true;

                            vtmpy_exprs.emplace_back(native_interleave(Call::make(op->type,
                                "halide.hexagon.vtmpy" + vtmpy_suffix,
                                { mpys[v0_idx].first, mpys[v2_idx].first,
                                  mpys[v0_idx].second, mpys[v1_idx].second },
                                Call::PureExtern)));
                            // As we cannot test the same indices again
                            i = i+2;
                        }
                    }
                }
                // If we found any vtmpy's then recombine Expr using
                // vtmpy_expr, non_vtmpy_exprs and rest.
                if (vtmpy_exprs.size() > 0) {
                    for (size_t i = 0; i < mpy_size; i++) {
                        if (vtmpy_indices[i]) {
                            continue;
                        }
                        Expr mpy_a = lossless_cast(op->type, mpys[i].first);
                        Expr mpy_b = lossless_cast(op->type, mpys[i].second);
                        Expr mpy_res = mpy_a * mpy_b;
                        new_expr = new_expr.defined() ? new_expr + mpy_res : mpy_res;
                    }
                    for (size_t i = 0; i < vtmpy_exprs.size(); i++) {
                        new_expr = new_expr.defined() ? new_expr + vtmpy_exprs[i] : vtmpy_exprs[i];
                    }
                    if (rest.defined()) {
                        new_expr = new_expr + rest;
                    }
                    return mutate(new_expr);
                }
            }
        }
        return IRMutator2::visit(op);
    }
};
}  // namespace

Stmt optimize_hexagon_shuffles(Stmt s, int lut_alignment) {
    // Replace indirect and other complicated loads with
    // dynamic_shuffle (vlut) calls.
    return OptimizeShuffles(lut_alignment).mutate(s);
}

Stmt vtmpy_generator(Stmt s) {
    // Generate vtmpy instruction if possible
    s = substitute_in_all_lets(s);
    s = VtmpyGenerator().mutate(s);
    s = common_subexpression_elimination(s);
    return s;
}

Stmt optimize_hexagon_instructions(Stmt s, Target t) {
    // Peephole optimize for Hexagon instructions. These can generate
    // interleaves and deinterleaves alongside the HVX intrinsics.
    s = OptimizePatterns(t).mutate(s);

    // Try to eliminate any redundant interleave/deinterleave pairs.
    s = EliminateInterleaves(t.natural_vector_size(Int(8))*8).mutate(s);

    // There may be interleaves left over that we can fuse with other
    // operations.
    s = FuseInterleaves().mutate(s);

    return s;
}

}  // namespace Internal
}  // namespace Halide<|MERGE_RESOLUTION|>--- conflicted
+++ resolved
@@ -1375,12 +1375,8 @@
         }
 
         if (!body.same_as(op->body) || !condition.same_as(op->condition)) {
-<<<<<<< HEAD
-            stmt = Allocate::make(op->name, op->type, op->memory_type,
+            return Allocate::make(op->name, op->type, op->memory_type,
                                   op->extents, condition, body,
-=======
-            return Allocate::make(op->name, op->type, op->extents, condition, body,
->>>>>>> b29a3cbf
                                   op->new_expr, op->free_function);
         } else {
             return op;
