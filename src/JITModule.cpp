#include <string>
#include <stdint.h>
#include <mutex>
#include <set>

#include "CodeGen_Internal.h"
#include "CodeGen_LLVM.h"
#include "JITModule.h"
#include "LLVM_Headers.h"
#include "LLVM_Runtime_Linker.h"
#include "Debug.h"
#include "LLVM_Output.h"
#include "Pipeline.h"

namespace Halide {
namespace Internal {

using std::string;

#ifdef _MSC_VER
#define NOMINMAX
#endif
#ifdef _WIN32
#include <windows.h>
<<<<<<< HEAD
void *get_symbol_address(const char *s) {
    return GetProcAddress(GetModuleHandle(NULL), s);
}
#else
#include <dlfcn.h>
void *get_symbol_address(const char *s) {
    return dlsym(RTLD_DEFAULT, s);
=======
static bool have_symbol(const char *s) {
    return GetProcAddress(GetModuleHandle(nullptr), s) != nullptr;
}
#else
#include <dlfcn.h>
static bool have_symbol(const char *s) {
    return dlsym(nullptr, s) != nullptr;
>>>>>>> b11e4da0
}
#endif

namespace {

bool have_symbol(const char *s) {
    return get_symbol_address(s) != NULL;
}

#if 0
llvm::Type *copy_llvm_type_to_module(llvm::Module *to_module, llvm::Type *from_type) {
    llvm::LLVMContext &context(to_module->getContext());
    if (&from_type->getContext() == &context) {
        return from_type;
    }

    switch (from_type->getTypeID()) {
    case llvm::Type::VoidTyID:
        return llvm::Type::getVoidTy(context);
        break;
    case llvm::Type::HalfTyID:
        return llvm::Type::getHalfTy(context);
        break;
    case llvm::Type::FloatTyID:
        return llvm::Type::getFloatTy(context);
        break;
    case llvm::Type::DoubleTyID:
        return llvm::Type::getDoubleTy(context);
        break;
    case llvm::Type::X86_FP80TyID:
        return llvm::Type::getX86_FP80Ty(context);
        break;
    case llvm::Type::FP128TyID:
        return llvm::Type::getFP128Ty(context);
        break;
    case llvm::Type::PPC_FP128TyID:
        return llvm::Type::getPPC_FP128Ty(context);
        break;
    case llvm::Type::LabelTyID:
        return llvm::Type::getLabelTy(context);
        break;
    case llvm::Type::MetadataTyID:
        return llvm::Type::getMetadataTy(context);
        break;
    case llvm::Type::X86_MMXTyID:
        return llvm::Type::getX86_MMXTy(context);
        break;
    case llvm::Type::IntegerTyID:
        return llvm::Type::getIntNTy(context, from_type->getIntegerBitWidth());
        break;
    case llvm::Type::FunctionTyID: {
        llvm::FunctionType *f = llvm::cast<llvm::FunctionType>(from_type);
        llvm::Type *return_type = copy_llvm_type_to_module(to_module, f->getReturnType());
        std::vector<llvm::Type *> arg_types;
        for (size_t i = 0; i < f->getNumParams(); i++) {
            arg_types.push_back(copy_llvm_type_to_module(to_module, f->getParamType(i)));
        }
        return llvm::FunctionType::get(return_type, arg_types, f->isVarArg());
    } break;
    case llvm::Type::StructTyID: {
        llvm::StructType *result;
        llvm::StructType *s = llvm::cast<llvm::StructType>(from_type);
        std::vector<llvm::Type *> element_types;
        for (size_t i = 0; i < s->getNumElements(); i++) {
            element_types.push_back(copy_llvm_type_to_module(to_module, s->getElementType(i)));
        }
        if (s->isLiteral()) {
            result = llvm::StructType::get(context, element_types, s->isPacked());
        } else {
            result = to_module->getTypeByName(s->getName());
            if (result == NULL) {
                result = llvm::StructType::create(context, s->getName());
                if (!element_types.empty()) {
                    result->setBody(element_types, s->isPacked());
                }
            } else {
                if (result->isOpaque() &&
                    !element_types.empty()) {
                    result->setBody(element_types, s->isPacked());
                }
            }
        }
        return result;
    } break;
    case llvm::Type::ArrayTyID: {
        llvm::ArrayType *a = llvm::cast<llvm::ArrayType>(from_type);
        return llvm::ArrayType::get(copy_llvm_type_to_module(to_module, a->getElementType()), a->getNumElements());
    } break;
    case llvm::Type::PointerTyID: {
        llvm::PointerType *p = llvm::cast<llvm::PointerType>(from_type);
        return llvm::PointerType::get(copy_llvm_type_to_module(to_module, p->getElementType()), p->getAddressSpace());
    } break;
    case llvm::Type::VectorTyID: {
        llvm::VectorType *v = llvm::cast<llvm::VectorType>(from_type);
        return llvm::VectorType::get(copy_llvm_type_to_module(to_module, v->getElementType()), v->getNumElements());
    } break;
    default: {
        internal_error << "Unhandled LLVM type\n";
        return NULL;
    }
    }

}
#endif

typedef struct CUctx_st *CUcontext;

struct SharedCudaContext {
    CUctx_st *ptr;
    volatile int lock;

    // Will be created on first use by a jitted kernel that uses it
    SharedCudaContext() : ptr(0), lock(0) {
    }

    // Note that we never free the context, because static destructor
    // order is unpredictable, and we can't free the context before
    // all JITModules are freed. Users may be stashing Funcs or Images
    // in globals, and these keep JITModules around.
} cuda_ctx;

typedef struct cl_context_st *cl_context;
typedef struct cl_command_queue_st *cl_command_queue;

// A single global OpenCL context and command queue to share between
// jitted functions.
struct SharedOpenCLContext {
    cl_context context;
    cl_command_queue command_queue;
    volatile int lock;

    SharedOpenCLContext() : context(nullptr), command_queue(nullptr), lock(0) {
    }

    // We never free the context, for the same reason as above.
} cl_ctx;

void load_opengl() {
#if defined(__linux__)
    if (have_symbol("glXGetCurrentContext") && have_symbol("glDeleteTextures")) {
        debug(1) << "OpenGL support code already linked in...\n";
    } else {
        debug(1) << "Looking for OpenGL support code...\n";
        string error;
        llvm::sys::DynamicLibrary::LoadLibraryPermanently("libGL.so.1", &error);
        user_assert(error.empty()) << "Could not find libGL.so\n";
        llvm::sys::DynamicLibrary::LoadLibraryPermanently("libX11.so", &error);
        user_assert(error.empty()) << "Could not find libX11.so\n";
    }
#elif defined(__APPLE__)
    if (have_symbol("aglCreateContext") && have_symbol("glDeleteTextures")) {
        debug(1) << "OpenGL support code already linked in...\n";
    } else {
        debug(1) << "Looking for OpenGL support code...\n";
        string error;
        llvm::sys::DynamicLibrary::LoadLibraryPermanently("/System/Library/Frameworks/AGL.framework/AGL", &error);
        user_assert(error.empty()) << "Could not find AGL.framework\n";
        llvm::sys::DynamicLibrary::LoadLibraryPermanently("/System/Library/Frameworks/OpenGL.framework/OpenGL", &error);
        user_assert(error.empty()) << "Could not find OpenGL.framework\n";
    }
#else
    internal_error << "JIT support for OpenGL on anything other than linux or OS X not yet implemented\n";
#endif
}

void load_metal() {
#if defined(__APPLE__)
    if (have_symbol("MTLCreateSystemDefaultDevice")) {
        debug(1) << "Metal framework already linked in...\n";
    } else {
        debug(1) << "Looking for Metal framework...\n";
        string error;
        llvm::sys::DynamicLibrary::LoadLibraryPermanently("/System/Library/Frameworks/Metal.framework/Metal", &error);
        user_assert(error.empty()) << "Could not find Metal.framework\n";
    }
#else
    internal_error << "JIT support for Metal only implemented on OS X\n";
#endif
}

}

using namespace llvm;

class JITModuleContents {
public:
    mutable RefCount ref_count;

    // Just construct a module with symbols to import into other modules.
    JITModuleContents() : execution_engine(nullptr) {
    }

    ~JITModuleContents() {
        if (execution_engine != nullptr) {
            execution_engine->runStaticConstructorsDestructors(true);
            delete execution_engine;
        }
    }

    std::map<std::string, JITModule::Symbol> exports;
    llvm::LLVMContext context;
    ExecutionEngine *execution_engine;
    std::vector<JITModule> dependencies;
    JITModule::Symbol entrypoint;
    JITModule::Symbol argv_entrypoint;

    std::string name;
};

template <>
EXPORT RefCount &ref_count<JITModuleContents>(const JITModuleContents *f) { return f->ref_count; }

template <>
EXPORT void destroy<JITModuleContents>(const JITModuleContents *f) { delete f; }

namespace {

#ifdef __arm__
// On ARM we need to track the addresses of all the functions we
// retrieve so that we can flush the icache.
char *start, *end;
#endif

// Retrieve a function pointer from an llvm module, possibly by compiling it.
JITModule::Symbol compile_and_get_function(ExecutionEngine &ee, const string &name) {
    debug(2) << "JIT Compiling " << name << "\n";
    llvm::Function *fn = ee.FindFunctionNamed(name.c_str());
    void *f = (void *)ee.getFunctionAddress(name);
    if (!f) {
        internal_error << "Compiling " << name << " returned nullptr\n";
    }

    JITModule::Symbol symbol(f, fn->getFunctionType());

    debug(2) << "Function " << name << " is at " << f << "\n";

#ifdef __arm__
    if (start == nullptr) {
        start = (char *)f;
        end = (char *)f;
    } else {
        start = std::min(start, (char *)f);
        end = std::max(end, (char *)f + 32);
    }
#endif

    return symbol;
}

// Expand LLVM's search for symbols to include code contained in a set of JITModule.
// TODO: Does this need to be conditionalized to llvm 3.6?
class HalideJITMemoryManager : public SectionMemoryManager {
    std::vector<JITModule> modules;

public:
    HalideJITMemoryManager(const std::vector<JITModule> &modules) : modules(modules) { }
  
    virtual uint64_t getSymbolAddress(const std::string &name) {
        for (size_t i = 0; i < modules.size(); i++) {
            const JITModule &m = modules[i];
            std::map<std::string, JITModule::Symbol>::const_iterator iter = m.exports().find(name);
            if (iter == m.exports().end() && starts_with(name, "_")) {
                iter = m.exports().find(name.substr(1));
            }
            if (iter != m.exports().end()) {
                return (uint64_t)iter->second.address;
            }
        }
        return SectionMemoryManager::getSymbolAddress(name);
    }
};

}

JITModule::JITModule() {
    jit_module = new JITModuleContents();
}

JITModule::JITModule(const Module &m, const LoweredFunc &fn,
                     const std::vector<JITModule> &dependencies) {
    jit_module = new JITModuleContents();
    std::unique_ptr<llvm::Module> llvm_module(compile_module_to_llvm_module(m, jit_module.ptr->context));
    std::vector<JITModule> deps_with_runtime = dependencies;
    std::vector<JITModule> shared_runtime = JITSharedRuntime::get(llvm_module.get(), m.target());
    deps_with_runtime.insert(deps_with_runtime.end(), shared_runtime.begin(), shared_runtime.end());
    compile_module(std::move(llvm_module), fn.name, m.target(), deps_with_runtime);
}

void JITModule::compile_module(std::unique_ptr<llvm::Module> m, const string &function_name, const Target &target,
                               const std::vector<JITModule> &dependencies,
                               const std::vector<std::string> &requested_exports) {

    // Make the execution engine
    debug(2) << "Creating new execution engine\n";
    debug(2) << "Target triple: " << m->getTargetTriple() << "\n";
    string error_string;

    string mcpu;
    string mattrs;
    llvm::TargetOptions options;
    get_target_options(*m, options, mcpu, mattrs);

    #if LLVM_VERSION >= 37
    DataLayout initial_module_data_layout = m->getDataLayout();
    #endif
    string module_name = m->getModuleIdentifier();

    #if LLVM_VERSION > 35
    llvm::EngineBuilder engine_builder((std::move(m)));
    #else
    llvm::EngineBuilder engine_builder(m.release());
    #endif
    engine_builder.setTargetOptions(options);
    engine_builder.setErrorStr(&error_string);
    engine_builder.setEngineKind(llvm::EngineKind::JIT);
    #if LLVM_VERSION < 36 || WITH_NATIVE_CLIENT
    // >= 3.6 there is only mcjit. Native client is currently in a
    // place between 3.5 and 3.6
    #if !WITH_NATIVE_CLIENT
    engine_builder.setUseMCJIT(true);
    #endif
    //JITMemoryManager *memory_manager = JITMemoryManager::CreateDefaultMemManager();
    //engine_builder.setJITMemoryManager(memory_manager);
    HalideJITMemoryManager *memory_manager = new HalideJITMemoryManager(dependencies);
    engine_builder.setMCJITMemoryManager(memory_manager);
    #else
    engine_builder.setMCJITMemoryManager(std::unique_ptr<RTDyldMemoryManager>(new HalideJITMemoryManager(dependencies)));
    #endif

    engine_builder.setOptLevel(CodeGenOpt::Aggressive);
    engine_builder.setMCPU(mcpu);
    std::vector<string> mattrs_array = {mattrs};
    engine_builder.setMAttrs(mattrs_array);

    #if LLVM_VERSION >= 37
        TargetMachine *tm = engine_builder.selectTarget();
        #if LLVM_VERSION == 37
            DataLayout target_data_layout(*(tm->getDataLayout()));
        #else
            DataLayout target_data_layout(tm->createDataLayout());
        #endif
        if (initial_module_data_layout != target_data_layout) {
                internal_error << "Warning: data layout mismatch between module ("
                               << initial_module_data_layout.getStringRepresentation()
                               << ") and what the execution engine expects ("
                               << target_data_layout.getStringRepresentation() << ")\n";
        }
        ExecutionEngine *ee = engine_builder.create(tm);
    #else
        ExecutionEngine *ee = engine_builder.create();
    #endif

    if (!ee) std::cerr << error_string << "\n";
    internal_assert(ee) << "Couldn't create execution engine\n";

    #ifdef __arm__
    start = end = nullptr;
    #endif

    // Do any target-specific initialization
    std::vector<llvm::JITEventListener *> listeners;

    if (target.arch == Target::X86) {
        listeners.push_back(llvm::JITEventListener::createIntelJITEventListener());
    }
    // TODO: If this ever works in LLVM, this would allow profiling of JIT code with symbols with oprofile.
    //listeners.push_back(llvm::createOProfileJITEventListener());

    for (size_t i = 0; i < listeners.size(); i++) {
        ee->RegisterJITEventListener(listeners[i]);
    }

    // Retrieve function pointers from the compiled module (which also
    // triggers compilation)
    debug(1) << "JIT compiling " << module_name << "\n";

    std::map<std::string, Symbol> exports;

    Symbol entrypoint;
    Symbol argv_entrypoint;
    if (!function_name.empty()) {
        entrypoint = compile_and_get_function(*ee, function_name);
        exports[function_name] = entrypoint;
        argv_entrypoint = compile_and_get_function(*ee, function_name + "_argv");
        exports[function_name + "_argv"] = argv_entrypoint;
    }

    for (size_t i = 0; i < requested_exports.size(); i++) {
        exports[requested_exports[i]] = compile_and_get_function(*ee, requested_exports[i]);
    }

    debug(2) << "Finalizing object\n";
    ee->finalizeObject();

    // Do any target-specific post-compilation module meddling
    for (size_t i = 0; i < listeners.size(); i++) {
        ee->UnregisterJITEventListener(listeners[i]);
        delete listeners[i];
    }
    listeners.clear();

#ifdef __arm__
    // Flush each function from the dcache so that it gets pulled into
    // the icache correctly.

    // finalizeMemory should have done the trick, but as of Aug 28
    // 2013, it doesn't work unless we also manually flush the
    // cache. Otherwise the icache's view of the code is missing the
    // relocations, which gets really confusing to debug, because
    // gdb's view of the code uses the dcache, so the disassembly
    // isn't right.
    debug(2) << "Flushing cache from " << (void *)start
             << " to " << (void *)end << "\n";
    __builtin___clear_cache(start, end);
#endif

    // TODO: I don't think this is necessary, we shouldn't have any static constructors
    ee->runStaticConstructorsDestructors(false);

    // Stash the various objects that need to stay alive behind a reference-counted pointer.
    jit_module.ptr->exports = exports;
    jit_module.ptr->execution_engine = ee;
    jit_module.ptr->dependencies = dependencies;
    jit_module.ptr->entrypoint = entrypoint;
    jit_module.ptr->argv_entrypoint = argv_entrypoint;
    jit_module.ptr->name = function_name;
}

JITModule JITModule::make_trampolines_module(const Target &target_arg, const std::map<std::string, JITExtern> &externs,
                                             const std::string &suffix,
                                             const std::vector<JITModule> &deps) {
    Target target = target_arg;
    target.set_feature(Target::JIT);

    JITModule result; 
    CodeGen_LLVM *codegen = CodeGen_LLVM::new_for_target(target, result.jit_module.ptr->context);
    codegen->init_for_codegen("trampolines");
    std::vector<std::string> requested_exports;
    for (const std::pair<std::string, JITExtern> &extern_entry : externs) {
        Symbol sym = result.add_extern_for_export(extern_entry.first, extern_entry.second.signature, extern_entry.second.c_function);
        codegen->add_argv_wrapper(cast<llvm::FunctionType>(sym.llvm_type),
                                  extern_entry.first + suffix, extern_entry.first,
                                  CodeGen_LLVM::FirstArgPointsToResult);
        requested_exports.push_back(extern_entry.first + suffix);
    }
    result.compile_module(codegen->finalize_module(), "", target, deps,
                          requested_exports);
    return result;
}

const std::map<std::string, JITModule::Symbol> &JITModule::exports() const {
    return jit_module.ptr->exports;
}

JITModule::Symbol JITModule::find_symbol_by_name(const std::string &name) const {
    std::map<std::string, JITModule::Symbol>::iterator it = jit_module.ptr->exports.find(name);
    if (it != jit_module.ptr->exports.end()) {
        return it->second;
    }
    for (const JITModule &dep : jit_module.ptr->dependencies) {
        JITModule::Symbol s = dep.find_symbol_by_name(name);
        if (s.address) return s;
    }
    return JITModule::Symbol();
}

void *JITModule::main_function() const {
    return jit_module.ptr->entrypoint.address;
}

JITModule::Symbol JITModule::entrypoint_symbol() const {
    return jit_module.ptr->entrypoint;
}

int (*JITModule::argv_function() const)(const void **) {
    return (int (*)(const void **))jit_module.ptr->argv_entrypoint.address;
}

JITModule::Symbol JITModule::argv_entrypoint_symbol() const {
    return jit_module.ptr->argv_entrypoint;
}

static bool module_already_in_graph(const JITModuleContents *start, const JITModuleContents *target, std::set <const JITModuleContents *> &already_seen) {
    if (start == target) {
        return true;
    }
    if (already_seen.count(start) != 0) {
        return false;
    }
    already_seen.insert(start);
    for (const JITModule &dep_holder : start->dependencies) {
        const JITModuleContents *dep = dep_holder.jit_module.ptr;
        if (module_already_in_graph(dep, target, already_seen)) {
            return true;
        }
    }
    return false;
}

void JITModule::add_dependency(JITModule &dep) {
    std::set<const JITModuleContents *> already_seen;
    internal_assert(!module_already_in_graph(dep.jit_module.ptr, jit_module.ptr, already_seen)) << "JITModule::add_dependency: creating circular dependency graph.\n";
    jit_module.ptr->dependencies.push_back(dep);
}

void JITModule::add_symbol_for_export(const std::string &name, const Symbol &extern_symbol) {
    jit_module.ptr->exports[name] = extern_symbol;
}

JITModule::Symbol JITModule::add_extern_for_export(const std::string &name,
                                                   const ExternSignature &signature, void *address) {
    Symbol symbol;
    symbol.address = address;

    // Struct types are uniqued on the context, but the lookup API is only available
    // on the Module, not the Context.
    llvm::Module dummy_module("ThisIsRidiculous", jit_module.ptr->context);
    llvm::Type *buffer_t = dummy_module.getTypeByName("struct.buffer_t");
    if (buffer_t == nullptr) {
        buffer_t = llvm::StructType::create(jit_module.ptr->context, "struct.buffer_t");
    }
    llvm::Type *buffer_t_star = llvm::PointerType::get(buffer_t, 0);

    llvm::Type *ret_type;
    if (signature.is_void_return) {
        ret_type = llvm::Type::getVoidTy(jit_module.ptr->context);
    } else {
        ret_type = llvm_type_of(&jit_module.ptr->context, signature.ret_type);
    }

    std::vector<llvm::Type *> llvm_arg_types;
    for (const ScalarOrBufferT &scalar_or_buffer_t : signature.arg_types) {
        if (scalar_or_buffer_t.is_buffer) {
            llvm_arg_types.push_back(buffer_t_star);
        } else {
            llvm_arg_types.push_back(llvm_type_of(&jit_module.ptr->context, scalar_or_buffer_t.scalar_type));
        }
    }

    symbol.llvm_type = llvm::FunctionType::get(ret_type, llvm_arg_types, false);
    jit_module.ptr->exports[name] = symbol;
    return symbol;
}

void JITModule::memoization_cache_set_size(int64_t size) const {
    std::map<std::string, Symbol>::const_iterator f =
        exports().find("halide_memoization_cache_set_size");
    if (f != exports().end()) {
        return (reinterpret_bits<void (*)(int64_t)>(f->second.address))(size);
    }
}

bool JITModule::compiled() const {
  return jit_module.ptr->execution_engine != nullptr;
}

namespace {

JITHandlers runtime_internal_handlers;
JITHandlers default_handlers;
JITHandlers active_handlers;
int64_t default_cache_size;

void merge_handlers(JITHandlers &base, const JITHandlers &addins) {
    if (addins.custom_print) {
        base.custom_print = addins.custom_print;
    }
    if (addins.custom_malloc) {
        base.custom_malloc = addins.custom_malloc;
    }
    if (addins.custom_free) {
        base.custom_free = addins.custom_free;
    }
    if (addins.custom_do_task) {
        base.custom_do_task = addins.custom_do_task;
    }
    if (addins.custom_do_par_for) {
        base.custom_do_par_for = addins.custom_do_par_for;
    }
    if (addins.custom_error) {
        base.custom_error = addins.custom_error;
    }
    if (addins.custom_trace) {
        base.custom_trace = addins.custom_trace;
    }
}

void print_handler(void *context, const char *msg) {
    if (context) {
        JITUserContext *jit_user_context = (JITUserContext *)context;
        (*jit_user_context->handlers.custom_print)(context, msg);
    } else {
        return (*active_handlers.custom_print)(context, msg);
    }
}

void *malloc_handler(void *context, size_t x) {
    if (context) {
        JITUserContext *jit_user_context = (JITUserContext *)context;
        return (*jit_user_context->handlers.custom_malloc)(context, x);
    } else {
        return (*active_handlers.custom_malloc)(context, x);
    }
}

void free_handler(void *context, void *ptr) {
    if (context) {
        JITUserContext *jit_user_context = (JITUserContext *)context;
        (*jit_user_context->handlers.custom_free)(context, ptr);
    } else {
        (*active_handlers.custom_free)(context, ptr);
    }
}

int do_task_handler(void *context, halide_task f, int idx,
                    uint8_t *closure) {
    if (context) {
        JITUserContext *jit_user_context = (JITUserContext *)context;
        return (*jit_user_context->handlers.custom_do_task)(context, f, idx, closure);
    } else {
        return (*active_handlers.custom_do_task)(context, f, idx, closure);
    }
}

int do_par_for_handler(void *context, halide_task f,
                       int min, int size, uint8_t *closure) {
    if (context) {
        JITUserContext *jit_user_context = (JITUserContext *)context;
        return (*jit_user_context->handlers.custom_do_par_for)(context, f, min, size, closure);
    } else {
        return (*active_handlers.custom_do_par_for)(context, f, min, size, closure);
    }
}

void error_handler_handler(void *context, const char *msg) {
    if (context) {
        JITUserContext *jit_user_context = (JITUserContext *)context;
        (*jit_user_context->handlers.custom_error)(context, msg);
    } else {
        (*active_handlers.custom_error)(context, msg);
    }
}

int32_t trace_handler(void *context, const halide_trace_event *e) {
    if (context) {
        JITUserContext *jit_user_context = (JITUserContext *)context;
        return (*jit_user_context->handlers.custom_trace)(context, e);
    } else {
        return (*active_handlers.custom_trace)(context, e);
    }
}

template <typename function_t>
function_t hook_function(std::map<std::string, JITModule::Symbol> exports, const char *hook_name, function_t hook) {
    std::map<std::string, JITModule::Symbol>::const_iterator iter = exports.find(hook_name);
    internal_assert(iter != exports.end());
    function_t (*hook_setter)(function_t) =
        reinterpret_bits<function_t (*)(function_t)>(iter->second.address);
    return (*hook_setter)(hook);
}

void adjust_module_ref_count(void *arg, int32_t count) {
    JITModuleContents *module = (JITModuleContents *)arg;

    debug(2) << "Adjusting refcount for module " << module->name << " by " << count << "\n";

    if (count > 0) {
        module->ref_count.increment();
    } else {
        module->ref_count.decrement();
    }
}

std::mutex shared_runtimes_mutex;

// The Halide runtime is broken up into pieces so that state can be
// shared across JIT compilations that do not use the same target
// options. At present, the split is into a MainShared module that
// contains most of the runtime except for device API specific code
// (GPU runtimes). There is one shared runtime per device API and a
// the JITModule for a Func depends on all device API modules
// specified in the target when it is JITted. (Instruction set variant
// specific code, such as math routines, is inlined into the module
// produced by compiling a Func so it can be specialized exactly for
// each target.)
enum RuntimeKind {
    MainShared,
    OpenCL,
    Metal,
    CUDA,
    OpenGL,
    OpenGLCompute,
    MaxRuntimeKind
};

JITModule &shared_runtimes(RuntimeKind k) {
    // We're already guarded by the shared_runtimes_mutex
    static JITModule *m = nullptr;
    if (!m) {
        // Note that this is never freed. On windows this would invoke
        // static destructors that use threading objects, and these
        // don't work (crash or deadlock) after main exits.
        m = new JITModule[MaxRuntimeKind];
    }
    return m[k];
}

JITModule &make_module(llvm::Module *for_module, Target target,
                       RuntimeKind runtime_kind, const std::vector<JITModule> &deps,
                       bool create) {
    JITModule &runtime = shared_runtimes(runtime_kind);
    if (!runtime.compiled() && create) {
        // Ensure that JIT feature is set on target as it must be in
        // order for the right runtime components to be added.
        target.set_feature(Target::JIT);

        Target one_gpu(target);
        one_gpu.set_feature(Target::OpenCL, false);
        one_gpu.set_feature(Target::Metal, false);
        one_gpu.set_feature(Target::CUDA, false);
        one_gpu.set_feature(Target::OpenGL, false);
        one_gpu.set_feature(Target::OpenGLCompute, false);
        string module_name;
        switch (runtime_kind) {
        case OpenCL:
            one_gpu.set_feature(Target::OpenCL);
            module_name = "opencl";
            break;
        case Metal:
            one_gpu.set_feature(Target::Metal);
            module_name = "metal";
            load_metal();
            break;
        case CUDA:
            one_gpu.set_feature(Target::CUDA);
            module_name = "cuda";
            break;
        case OpenGL:
            one_gpu.set_feature(Target::OpenGL);
            module_name = "opengl";
            load_opengl();
            break;
        case OpenGLCompute:
            one_gpu.set_feature(Target::OpenGLCompute);
            module_name = "openglcompute";
            load_opengl();
            break;
        default:
            module_name = "shared runtime";
            break;
        }

        // This function is protected by a mutex so this is thread safe.
        std::unique_ptr<llvm::Module> module(get_initial_module_for_target(one_gpu,
            &runtime.jit_module.ptr->context, true, runtime_kind != MainShared));
        clone_target_options(*for_module, *module);
        module->setModuleIdentifier(module_name);

        std::set<std::string> halide_exports_unique;

        // Enumerate the functions.
        for (auto &f : *module) {
            // LLVM_Runtime_Linker has marked everything that should be exported as weak
            if (f.hasWeakLinkage()) {
                halide_exports_unique.insert(f.getName());
            }
        }

        std::vector<std::string> halide_exports(halide_exports_unique.begin(), halide_exports_unique.end());

        runtime.compile_module(std::move(module), "", target, deps, halide_exports);

        if (runtime_kind == MainShared) {
            runtime_internal_handlers.custom_print =
                hook_function(shared_runtimes(MainShared).exports(), "halide_set_custom_print", print_handler);

            runtime_internal_handlers.custom_malloc =
                hook_function(shared_runtimes(MainShared).exports(), "halide_set_custom_malloc", malloc_handler);

            runtime_internal_handlers.custom_free =
                hook_function(shared_runtimes(MainShared).exports(), "halide_set_custom_free", free_handler);

            runtime_internal_handlers.custom_do_task =
                hook_function(shared_runtimes(MainShared).exports(), "halide_set_custom_do_task", do_task_handler);

            runtime_internal_handlers.custom_do_par_for =
                hook_function(shared_runtimes(MainShared).exports(), "halide_set_custom_do_par_for", do_par_for_handler);

            runtime_internal_handlers.custom_error =
                hook_function(shared_runtimes(MainShared).exports(), "halide_set_error_handler", error_handler_handler);

            runtime_internal_handlers.custom_trace =
                hook_function(shared_runtimes(MainShared).exports(), "halide_set_custom_trace", trace_handler);

            active_handlers = runtime_internal_handlers;
            merge_handlers(active_handlers, default_handlers);

            if (default_cache_size != 0) {
                shared_runtimes(MainShared).memoization_cache_set_size(default_cache_size);
            }

            runtime.jit_module.ptr->name = "MainShared";
        } else {
            runtime.jit_module.ptr->name = "GPU";
        }

        uint64_t arg_addr =
            runtime.jit_module.ptr->execution_engine->getGlobalValueAddress("halide_jit_module_argument");

        internal_assert(arg_addr != 0);
        *((void **)arg_addr) = runtime.jit_module.ptr;

        uint64_t fun_addr = runtime.jit_module.ptr->execution_engine->getGlobalValueAddress("halide_jit_module_adjust_ref_count");
        internal_assert(fun_addr != 0);
        *(void (**)(void *arg, int32_t count))fun_addr = &adjust_module_ref_count;
    }
    return runtime;
}

}  // anonymous namespace

/* Shared runtimes are stored as global state. The set needed is
 * determined from the target and the retrieved. If one does not exist
 * yet, it is made on the fly from the compiled in bitcode of the
 * runtime modules. As with all JITModules, the shared runtime is ref
 * counted, but a globabl keeps one ref alive until shutdown or when
 * JITSharedRuntime::release_all is called. If
 * JITSharedRuntime::release_all is called, the global state is rest
 * and any newly compiled Funcs will get a new runtime. */
std::vector<JITModule> JITSharedRuntime::get(llvm::Module *for_module, const Target &target, bool create) {
    std::lock_guard<std::mutex> lock(shared_runtimes_mutex);

    std::vector<JITModule> result;

    JITModule m = make_module(for_module, target, MainShared, result, create);
    if (m.compiled())
        result.push_back(m);

    // Add all requested GPU modules, each only depending on the main shared runtime.
    std::vector<JITModule> gpu_modules;
    if (target.has_feature(Target::OpenCL)) {
        JITModule m = make_module(for_module, target, OpenCL, result, create);
        if (m.compiled())
            result.push_back(m);
    }
    if (target.has_feature(Target::Metal)) {
        JITModule m = make_module(for_module, target, Metal, result, create);
        if (m.compiled())
            result.push_back(m);
    }
    if (target.has_feature(Target::CUDA)) {
        JITModule m = make_module(for_module, target, CUDA, result, create);
        if (m.compiled())
            result.push_back(m);
    }
    if (target.has_feature(Target::OpenGL)) {
        JITModule m = make_module(for_module, target, OpenGL, result, create);
        if (m.compiled())
            result.push_back(m);
    }
    if (target.has_feature(Target::OpenGLCompute)) {
        JITModule m = make_module(for_module, target, OpenGLCompute, result, create);
        if (m.compiled())
            result.push_back(m);
    }

    return result;
}

// TODO: Either remove user_context argument figure out how to make
// caller provided user context work with JIT. (At present, this
// cascaded handler calls cannot work with the right context as
// JITModule needs its context to be passed in case the called handler
// calls another callback wich is not overriden by the caller.)
void JITSharedRuntime::init_jit_user_context(JITUserContext &jit_user_context,
                                             void *user_context, const JITHandlers &handlers) {
    jit_user_context.handlers = active_handlers;
    jit_user_context.user_context = user_context;
    merge_handlers(jit_user_context.handlers, handlers);
}

void JITSharedRuntime::release_all() {
    std::lock_guard<std::mutex> lock(shared_runtimes_mutex);

    for (int i = MaxRuntimeKind; i > 0; i--) {
        shared_runtimes((RuntimeKind)(i - 1)) = JITModule();
    }
}

JITHandlers JITSharedRuntime::set_default_handlers(const JITHandlers &handlers) {
    JITHandlers result = default_handlers;
    default_handlers = handlers;
    active_handlers = runtime_internal_handlers;
    merge_handlers(active_handlers, default_handlers);
    return result;
}

void JITSharedRuntime::memoization_cache_set_size(int64_t size) {
    std::lock_guard<std::mutex> lock(shared_runtimes_mutex);

    if (size != default_cache_size) {
        default_cache_size = size;
        shared_runtimes(MainShared).memoization_cache_set_size(size);
    }
}

}
}<|MERGE_RESOLUTION|>--- conflicted
+++ resolved
@@ -22,15 +22,7 @@
 #endif
 #ifdef _WIN32
 #include <windows.h>
-<<<<<<< HEAD
-void *get_symbol_address(const char *s) {
-    return GetProcAddress(GetModuleHandle(NULL), s);
-}
-#else
-#include <dlfcn.h>
-void *get_symbol_address(const char *s) {
-    return dlsym(RTLD_DEFAULT, s);
-=======
+
 static bool have_symbol(const char *s) {
     return GetProcAddress(GetModuleHandle(nullptr), s) != nullptr;
 }
@@ -38,15 +30,8 @@
 #include <dlfcn.h>
 static bool have_symbol(const char *s) {
     return dlsym(nullptr, s) != nullptr;
->>>>>>> b11e4da0
 }
 #endif
-
-namespace {
-
-bool have_symbol(const char *s) {
-    return get_symbol_address(s) != NULL;
-}
 
 #if 0
 llvm::Type *copy_llvm_type_to_module(llvm::Module *to_module, llvm::Type *from_type) {
@@ -217,8 +202,6 @@
 #else
     internal_error << "JIT support for Metal only implemented on OS X\n";
 #endif
-}
-
 }
 
 using namespace llvm;
