--- conflicted
+++ resolved
@@ -301,15 +301,12 @@
     s = bound_small_allocations(s);
     debug(2) << "Lowering after bounding small allocations:\n" << s << "\n\n";
 
-<<<<<<< HEAD
     if (t.has_feature(Target::CUDA)) {
         debug(1) << "Injecting warp shuffles...\n";
         s = lower_warp_shuffles(s);
         debug(2) << "Lowering after injecting warp shuffles:\n" << s << "\n\n";
     }
 
-=======
->>>>>>> b29a3cbf
     debug(1) << "Simplifying...\n";
     s = common_subexpression_elimination(s);
 
