#include "Memoization.h"
#include "Error.h"
#include "IRMutator.h"
#include "IROperator.h"
#include "Param.h"
#include "Scope.h"
#include "Util.h"
#include "Var.h"

#include <map>

namespace Halide {
namespace Internal {

namespace {

class FindParameterDependencies : public IRGraphVisitor {
public:
    FindParameterDependencies() { }
    ~FindParameterDependencies() { }

    void visit_function(const Function &function) {
        function.accept(this);

        if (function.has_extern_definition()) {
            const std::vector<ExternFuncArgument> &extern_args =
                function.extern_arguments();
            for (size_t i = 0; i < extern_args.size(); i++) {
                if (extern_args[i].is_buffer()) {
                    // Function with an extern definition
                    record(Halide::Internal::Parameter(extern_args[i].buffer.type(), true,
                                                       extern_args[i].buffer.dimensions(),
                                                       extern_args[i].buffer.name()));
                } else if (extern_args[i].is_image_param()) {
                    record(extern_args[i].image_param);
                }
            }
        }
    }

    using IRGraphVisitor::visit;

    void visit(const Call *call) {
        if (call->param.defined()) {
            record(call->param);
        }

        if (call->is_intrinsic(Call::memoize_expr)) {
            internal_assert(!call->args.empty());
            if (call->args.size() == 1) {
                record(call->args[0]);
            } else {
                // Do not look at anything inside a memoize_expr bracket.
                for (size_t i = 1; i < call->args.size(); i++) {
                    record(call->args[i]);
                }
            }
        } else if (call->func.defined()) {
            Function fn(call->func);
            visit_function(fn);
            IRGraphVisitor::visit(call);
        } else {
            IRGraphVisitor::visit(call);
        }
    }


    void visit(const Load *load) {
        if (load->param.defined()) {
            record(load->param);
        }
        IRGraphVisitor::visit(load);
    }

    void visit(const Variable *var) {
        if (var->param.defined()) {
            record(var->param);
        }
        IRGraphVisitor::visit(var);
    }

    void record(const Parameter &parameter) {
        struct DependencyInfo info;

        info.type = parameter.type();

        if (parameter.is_buffer()) {
            internal_error << "Buffer parameter " << parameter.name() <<
                " encountered in computed_cached computation.\n" <<
                "Computations which depend on buffer parameters " <<
                "cannot be scheduled compute_cached.\n" <<
                "Use memoize_tag to provide cache key information for buffer.\n";
        } else if (info.type.is_handle()) {
            internal_error << "Handle parameter " << parameter.name() <<
                " encountered in computed_cached computation.\n" <<
                "Computations which depend on handle parameters " <<
                "cannot be scheduled compute_cached.\n" <<
                "Use memoize_tag to provide cache key information for handle.\n";
        } else {
            info.size_expr = info.type.bytes();
            info.value_expr = Internal::Variable::make(info.type, parameter.name(), parameter);
        }

        dependency_info[DependencyKey(info.type.bytes(), parameter.name())] = info;
    }

    void record(const Expr &expr) {
        struct DependencyInfo info;
        info.type = expr.type();
        info.size_expr = info.type.bytes();
        info.value_expr = expr;
        dependency_info[DependencyKey(info.type.bytes(), unique_name("memoize_tag"))] = info;
    }

    // Used to make sure larger parameters come before smaller ones
    // for alignment reasons.
    struct DependencyKey {
        uint32_t size;
        std::string name;

        bool operator<(const DependencyKey &rhs) const {
            if (size < rhs.size) {
                return true;
            } else if (size == rhs.size) {
                return name < rhs.name;
            }
            return false;
        }

        DependencyKey(uint32_t size_arg, const std::string &name_arg)
            : size(size_arg), name(name_arg) {
        }
    };

    struct DependencyInfo {
        Type type;
        Expr size_expr;
        Expr value_expr;
    };

    std::map<DependencyKey, DependencyInfo> dependency_info;
};

typedef std::pair<FindParameterDependencies::DependencyKey, FindParameterDependencies::DependencyInfo> DependencyKeyInfoPair;

class KeyInfo {
    FindParameterDependencies dependencies;
    Expr key_size_expr;
    const std::string &top_level_name;
    const std::string &function_name;

    size_t parameters_alignment() {
        int32_t max_alignment = 0;
        // Find maximum natural alignment needed.
        for (const DependencyKeyInfoPair &i : dependencies.dependency_info) {
            int alignment = i.second.type.bytes();
            if (alignment > max_alignment) {
                max_alignment = alignment;
            }
        }
        // Make sure max_alignment is a power of two and has maximum value of 32
        int i = 0;
        while (i < 4 && max_alignment > (1 << i)) {
            i = i + 1;
        }
        return size_t(1) << i;
    }

// TODO: Using the full names in the key results in a (hopefully incredibly
// slight) performance difference based on how one names filters and
// functions. It is arguably a little easier to debug if something
// goes wrong as one doesn't need to destructure the cache key by hand
// in the debugger. Also, if a pointer is used, a counter must also be
// put in the cache key to avoid aliasing on reuse of the address in
// JIT situations where code is regenerated into the same region of
// memory.
//
// There is a plan to change the hash function used in the cache and
// after that happens, we'll measure performance again and maybe decide
// to choose one path or the other (see Git history for the implementation.
// It was deleted as part of the address_of intrinsic cleanup).

public:
  KeyInfo(const Function &function, const std::string &name)
        : top_level_name(name), function_name(function.name())
    {
        dependencies.visit_function(function);
        size_t size_so_far = 0;
        size_so_far += Handle().bytes() + 4;

        size_t needed_alignment = parameters_alignment();
        if (needed_alignment > 1) {
            size_so_far = (size_so_far + needed_alignment - 1) & ~(needed_alignment - 1);
        }
        key_size_expr = (int32_t)size_so_far;

        for (const DependencyKeyInfoPair &i : dependencies.dependency_info) {
            key_size_expr += i.second.size_expr;
        }
    }

    // Return the number of bytes needed to store the cache key
    // for the target function. Make sure it takes 4 bytes in cache key.
    Expr key_size() { return cast<int32_t>(key_size_expr); };

    // Code to fill in the Allocation named key_name with the byte of
    // the key. The Allocation is guaranteed to be 1d, of type uint8_t
    // and of the size returned from key_size
    Stmt generate_key(std::string key_name) {
        std::vector<Stmt> writes;
        Expr index = Expr(0);

        // Store a pointer to a string identifying the filter and
        // function. Assume this will be unique due to CSE. This can
        // break with loading and unloading of code, though the name
        // mechanism can also break in those conditions. For JIT, a
        // counter is needed as the address may be reused. This isn't
        // a problem when using full names as the function names
        // already are uniquefied by a counter.
        writes.push_back(Store::make(key_name,
                                     StringImm::make(std::to_string(top_level_name.size()) + ":" + top_level_name +
                                                     std::to_string(function_name.size()) + ":" + function_name),
                                     (index / Handle().bytes()), Parameter(), const_true()));
        size_t alignment = Handle().bytes();
        index += Handle().bytes();

        // Halide compilation is not threadsafe anyway...
        static std::atomic<int> memoize_instance {0};
        writes.push_back(Store::make(key_name,
                                     memoize_instance++,
                                     (index / Int(32).bytes()),
                                     Parameter(), const_true()));
        alignment += 4;
        index += 4;

        size_t needed_alignment = parameters_alignment();
        if (needed_alignment > 1) {
            while (alignment % needed_alignment) {
                writes.push_back(Store::make(key_name, Cast::make(UInt(8), 0),
                                             index, Parameter(), const_true()));
                index = index + 1;
                alignment++;
            }
        }

        for (const DependencyKeyInfoPair &i : dependencies.dependency_info) {
            writes.push_back(Store::make(key_name,
                                         i.second.value_expr,
                                         (index / i.second.size_expr),
                                         Parameter(), const_true()));
            index += i.second.size_expr;
        }
        Stmt blocks = Block::make(writes);

        return blocks;
    }

    // Returns a bool expression, which either evaluates to true,
    // in which case the Allocation named by storage will be computed,
    // or false, in which case it will be assumed the buffer was populated
    // by the code in this call.
    Expr generate_lookup(std::string key_allocation_name, std::string computed_bounds_name,
                         int32_t tuple_count, std::string storage_base_name) {
        std::vector<Expr> args;
        args.push_back(Variable::make(type_of<uint8_t *>(), key_allocation_name));
        args.push_back(key_size());
        args.push_back(Variable::make(type_of<halide_buffer_t *>(), computed_bounds_name));
        args.push_back(tuple_count);
        std::vector<Expr> buffers;
        if (tuple_count == 1) {
            buffers.push_back(Variable::make(type_of<halide_buffer_t *>(), storage_base_name + ".buffer"));
        } else {
            for (int32_t i = 0; i < tuple_count; i++) {
                buffers.push_back(Variable::make(type_of<halide_buffer_t *>(), storage_base_name + "." + std::to_string(i) + ".buffer"));
            }
        }
        args.push_back(Call::make(type_of<halide_buffer_t **>(), Call::make_struct, buffers, Call::Intrinsic));

        return Call::make(Int(32), "halide_memoization_cache_lookup", args, Call::Extern);
    }

    // Returns a statement which will store the result of a computation under this key
    Stmt store_computation(std::string key_allocation_name, std::string computed_bounds_name,
                           int32_t tuple_count, std::string storage_base_name) {
        std::vector<Expr> args;
        args.push_back(Variable::make(type_of<uint8_t *>(), key_allocation_name));
        args.push_back(key_size());
        args.push_back(Variable::make(type_of<halide_buffer_t *>(), computed_bounds_name));
        args.push_back(tuple_count);
        std::vector<Expr> buffers;
        if (tuple_count == 1) {
            buffers.push_back(Variable::make(type_of<halide_buffer_t *>(), storage_base_name + ".buffer"));
        } else {
            for (int32_t i = 0; i < tuple_count; i++) {
                buffers.push_back(Variable::make(type_of<halide_buffer_t *>(), storage_base_name + "." + std::to_string(i) + ".buffer"));
            }
        }
        args.push_back(Call::make(type_of<halide_buffer_t **>(), Call::make_struct, buffers, Call::Intrinsic));

        // This is actually a void call. How to indicate that? Look at Extern_ stuff.
        return Evaluate::make(Call::make(Int(32), "halide_memoization_cache_store", args, Call::Extern));
    }
};

}

// Inject caching structure around memoized realizations.
class InjectMemoization : public IRMutator2 {
public:
    const std::map<std::string, Function> &env;
    const std::string &top_level_name;
    const std::vector<Function> &outputs;

  InjectMemoization(const std::map<std::string, Function> &e, const std::string &name,
                    const std::vector<Function> &outputs) :
    env(e), top_level_name(name), outputs(outputs) {}
private:

    using IRMutator2::visit;

    Stmt visit(const Realize *op) override {
        std::map<std::string, Function>::const_iterator iter = env.find(op->name);
        if (iter != env.end() &&
            iter->second.schedule().memoized()) {

            const Function f(iter->second);

            for (const Function &o : outputs) {
                if (f.same_as(o)) {
                    user_error << "Function " << f.name() << " cannot be memoized because "
                               << "it an output of pipeline " << top_level_name << ".\n";
                }
            }

            // There are currently problems with the cache key
            // construction getting moved above the scope of use if
            // the the compute and store levels are different. It also
            // has implications for the cache compute/allocated bounds
            // logic. And it isn't clear it is useful for
            // anything. Hence this is currently an error.
            if (!f.schedule().compute_level().match(f.schedule().store_level())) {
                user_error << "Function " << f.name() << " cannot be memoized because "
                           << "it has compute and storage scheduled at different loop levels.\n";
            }

            Stmt mutated_body = mutate(op->body);

            KeyInfo key_info(f, top_level_name);

            std::string cache_key_name = op->name + ".cache_key";
            std::string cache_result_name = op->name + ".cache_result";
            std::string cache_miss_name = op->name + ".cache_miss";
            std::string computed_bounds_name = op->name + ".computed_bounds.buffer";

            Stmt cache_miss_marker = LetStmt::make(cache_miss_name,
                                                   Cast::make(Bool(), Variable::make(Int(32), cache_result_name)),
                                                   mutated_body);
            Stmt cache_lookup_check = Block::make(AssertStmt::make(NE::make(Variable::make(Int(32), cache_result_name), -1),
                                                                   Call::make(Int(32), "halide_error_out_of_memory", { }, Call::Extern)),
                                                  cache_miss_marker);

            Stmt cache_lookup = LetStmt::make(cache_result_name,
                                              key_info.generate_lookup(cache_key_name, computed_bounds_name, f.outputs(), op->name),
                                              cache_lookup_check);


            BufferBuilder builder;
            builder.dimensions = f.dimensions();
            std::string max_stage_num = std::to_string(f.updates().size());
            for (const std::string arg : f.args()) {
                std::string prefix = op->name + ".s" + max_stage_num + "." + arg;
                Expr min = Variable::make(Int(32), prefix + ".min");
                Expr max = Variable::make(Int(32), prefix + ".max");
                builder.mins.push_back(min);
                builder.extents.push_back(max + 1 - min);
            }
            Expr computed_bounds = builder.build();

            Stmt computed_bounds_let = LetStmt::make(computed_bounds_name, computed_bounds, cache_lookup);

            Stmt generate_key = Block::make(key_info.generate_key(cache_key_name), computed_bounds_let);
            Stmt cache_key_alloc =
                Allocate::make(cache_key_name, UInt(8), MemoryType::Stack, {key_info.key_size()},
                               const_true(), generate_key);

<<<<<<< HEAD
            stmt = Realize::make(op->name, op->types, op->memory_type, op->bounds, op->condition, cache_key_alloc);
=======
            return Realize::make(op->name, op->types, op->bounds, op->condition, cache_key_alloc);
>>>>>>> b29a3cbf
        } else {
            return IRMutator2::visit(op);
        }
    }

    Stmt visit(const ProducerConsumer *op) override {
        std::map<std::string, Function>::const_iterator iter = env.find(op->name);
        if (iter != env.end() &&
            iter->second.schedule().memoized()) {

            // The error checking should have been done inside Realization node
            // of this producer, so no need to do it here.

            Stmt body = mutate(op->body);

            std::string cache_miss_name = op->name + ".cache_miss";
            Expr cache_miss = Variable::make(Bool(), cache_miss_name);

            if (op->is_producer) {
                Stmt mutated_body = IfThenElse::make(cache_miss, body);
                return ProducerConsumer::make(op->name, op->is_producer, mutated_body);
            } else {
                const Function f(iter->second);
                KeyInfo key_info(f, top_level_name);

                std::string cache_key_name = op->name + ".cache_key";
                std::string computed_bounds_name = op->name + ".computed_bounds.buffer";

                Stmt cache_store_back =
                    IfThenElse::make(cache_miss, key_info.store_computation(cache_key_name, computed_bounds_name, f.outputs(), op->name));

                Stmt mutated_body = Block::make(cache_store_back, body);
                return ProducerConsumer::make(op->name, op->is_producer, mutated_body);
            }
        } else {
            return IRMutator2::visit(op);
        }
    }
};

Stmt inject_memoization(Stmt s, const std::map<std::string, Function> &env,
                        const std::string &name,
                        const std::vector<Function> &outputs) {
    InjectMemoization injector(env, name, outputs);

    return injector.mutate(s);
}

class RewriteMemoizedAllocations : public IRMutator2 {
public:
    RewriteMemoizedAllocations(const std::map<std::string, Function> &e)
        : env(e) {}

private:
    const std::map<std::string, Function> &env;
    std::map<std::string, std::vector<const Allocate *>> pending_memoized_allocations;
    std::string innermost_realization_name;

    std::string get_realization_name(const std::string &allocation_name) {
        std::string realization_name = allocation_name;
        size_t off = realization_name.rfind('.');
        if (off != std::string::npos) {
            size_t i = off + 1;
            while (i < realization_name.size() && isdigit(realization_name[i])) {
                i++;
            }
            if (i == realization_name.size()) {
                realization_name = realization_name.substr(0, off);
            }
        }
        return realization_name;
    }

    using IRMutator2::visit;

    Stmt visit(const Allocate *allocation) override {
        std::string realization_name = get_realization_name(allocation->name);
        std::map<std::string, Function>::const_iterator iter = env.find(realization_name);

        if (iter != env.end() && iter->second.schedule().memoized()) {
            ScopedValue<std::string> old_innermost_realization_name(innermost_realization_name, realization_name);
            pending_memoized_allocations[innermost_realization_name].push_back(allocation);
            return mutate(allocation->body);
        } else {
            return IRMutator2::visit(allocation);
        }
    }

    Expr visit(const Call *call) override {
        if (!innermost_realization_name.empty() &&
            call->name == Call::buffer_init) {
            internal_assert(call->args.size() >= 3)
                << "RewriteMemoizedAllocations: _halide_buffer_init call with fewer than two args.\n";

            // Grab the host pointer argument
            const Variable *var = call->args[2].as<Variable>();
            if (var && get_realization_name(var->name) == innermost_realization_name) {
                // Rewrite _halide_buffer_init to use a nullptr handle for address.
                std::vector<Expr> args = call->args;
                args[2] = make_zero(Handle());
                return Call::make(type_of<struct halide_buffer_t *>(), Call::buffer_init,
                                  args, Call::Extern);
            }
        }

        // If any part of the match failed, do default mutator action.
        return IRMutator2::visit(call);
    }

    Stmt visit(const LetStmt *let) override {
        if (let->name == innermost_realization_name + ".cache_miss") {
            Expr value = mutate(let->value);
            Stmt body = mutate(let->body);

            std::vector<const Allocate *> &allocations = pending_memoized_allocations[innermost_realization_name];

            for (size_t i = allocations.size(); i > 0; i--) {
                const Allocate *allocation = allocations[i - 1];

                // Make the allocation node
                body = Allocate::make(allocation->name, allocation->type, allocation->memory_type, allocation->extents, allocation->condition, body,
                                      Call::make(Handle(), Call::buffer_get_host,
                                                 { Variable::make(type_of<struct halide_buffer_t *>(), allocation->name + ".buffer") }, Call::Extern),
                                      "halide_memoization_cache_release");
            }

            pending_memoized_allocations.erase(innermost_realization_name);

            return LetStmt::make(let->name, value, body);
        } else {
            return IRMutator2::visit(let);
        }
    }
};

Stmt rewrite_memoized_allocations(Stmt s, const std::map<std::string, Function> &env) {
    RewriteMemoizedAllocations rewriter(env);

    return rewriter.mutate(s);
}

}
}<|MERGE_RESOLUTION|>--- conflicted
+++ resolved
@@ -383,11 +383,7 @@
                 Allocate::make(cache_key_name, UInt(8), MemoryType::Stack, {key_info.key_size()},
                                const_true(), generate_key);
 
-<<<<<<< HEAD
-            stmt = Realize::make(op->name, op->types, op->memory_type, op->bounds, op->condition, cache_key_alloc);
-=======
-            return Realize::make(op->name, op->types, op->bounds, op->condition, cache_key_alloc);
->>>>>>> b29a3cbf
+            return Realize::make(op->name, op->types, op->memory_type, op->bounds, op->condition, cache_key_alloc);
         } else {
             return IRMutator2::visit(op);
         }
