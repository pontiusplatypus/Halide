#include "CodeGen_C.h"
#include "CodeGen_JavaScript.h"
#include "StmtToHtml.h"
#include "Output.h"
#include "LLVM_Headers.h"
#include "LLVM_Output.h"
#include "LLVM_Runtime_Linker.h"

#include <fstream>

namespace Halide {

void compile_module_to_object(const Module &module, std::string filename) {
    if (filename.empty()) filename = module.name() + ".o";

    llvm::LLVMContext context;
    llvm::Module *llvm = compile_module_to_llvm_module(module, context);
    compile_llvm_module_to_object(llvm, filename);
    delete llvm;
}

void compile_module_to_assembly(const Module &module, std::string filename)  {
    if (filename.empty()) filename = module.name() + ".s";

    llvm::LLVMContext context;
    llvm::Module *llvm = compile_module_to_llvm_module(module, context);
    compile_llvm_module_to_assembly(llvm, filename);
    delete llvm;
}

void compile_module_to_native(const Module &module,
                   std::string object_filename,
                   std::string assembly_filename) {
    if (object_filename.empty()) object_filename = module.name() + ".o";
    if (assembly_filename.empty()) assembly_filename = module.name() + ".s";

    llvm::LLVMContext context;
    llvm::Module *llvm = compile_module_to_llvm_module(module, context);
    compile_llvm_module_to_object(llvm, object_filename);
    compile_llvm_module_to_assembly(llvm, assembly_filename);
    delete llvm;
}

void compile_module_to_llvm_bitcode(const Module &module, std::string filename)  {
    if (filename.empty()) filename = module.name() + ".bc";

    llvm::LLVMContext context;
    llvm::Module *llvm = compile_module_to_llvm_module(module, context);
    compile_llvm_module_to_llvm_bitcode(llvm, filename);
    delete llvm;
}

void compile_module_to_llvm_assembly(const Module &module, std::string filename)  {
    if (filename.empty()) filename = module.name() + ".ll";

    llvm::LLVMContext context;
    llvm::Module *llvm = compile_module_to_llvm_module(module, context);
    compile_llvm_module_to_llvm_assembly(llvm, filename);
    delete llvm;
}

void compile_module_to_llvm(const Module &module,
                 std::string bitcode_filename,
                 std::string llvm_assembly_filename)  {
    if (bitcode_filename.empty()) bitcode_filename = module.name() + ".bc";
    if (llvm_assembly_filename.empty()) llvm_assembly_filename = module.name() + ".ll";

    llvm::LLVMContext context;
    llvm::Module *llvm = compile_module_to_llvm_module(module, context);
    compile_llvm_module_to_llvm_bitcode(llvm, bitcode_filename);
    compile_llvm_module_to_llvm_assembly(llvm, llvm_assembly_filename);
    delete llvm;
}

void compile_module_to_html(const Module &module, std::string filename) {
    if (filename.empty()) filename = module.name() + ".html";

    Internal::print_to_html(filename, module);
}

void compile_module_to_text(const Module &module, std::string filename) {
    if (filename.empty()) filename = module.name() + ".stmt";

    std::ofstream file(filename.c_str());
    file << module;
}

void compile_module_to_c_header(const Module &module, std::string filename) {
    if (filename.empty()) filename = module.name() + ".h";

    std::ofstream file(filename.c_str());
    Internal::CodeGen_C cg(file, true, filename);
    cg.compile(module);
}

void compile_module_to_c_source(const Module &module, std::string filename) {
    if (filename.empty()) filename = module.name() + ".c";

    std::ofstream file(filename.c_str());
    Internal::CodeGen_C cg(file, false);
    cg.compile(module);
}

void compile_module_to_c(const Module &module,
              std::string h_filename,
              std::string c_filename) {
    compile_module_to_c_header(module, h_filename);
    compile_module_to_c_source(module, c_filename);
}

<<<<<<< HEAD
void compile_module_to_javascript_source(const Module &module, std::string filename) {
    if (filename.empty()) filename = module.name() + ".c";

    std::ofstream file(filename.c_str());
    Internal::CodeGen_JavaScript cg(file);
    cg.compile(module);
=======
void compile_standalone_runtime(std::string object_filename, Target t) {
    Module empty("standalone_runtime", t.without_feature(Target::NoRuntime));
    compile_module_to_object(empty, object_filename);
>>>>>>> 9878abdc
}

}  // namespace Halide<|MERGE_RESOLUTION|>--- conflicted
+++ resolved
@@ -108,18 +108,17 @@
     compile_module_to_c_source(module, c_filename);
 }
 
-<<<<<<< HEAD
+void compile_standalone_runtime(std::string object_filename, Target t) {
+    Module empty("standalone_runtime", t.without_feature(Target::NoRuntime));
+    compile_module_to_object(empty, object_filename);
+}
+
 void compile_module_to_javascript_source(const Module &module, std::string filename) {
     if (filename.empty()) filename = module.name() + ".c";
 
     std::ofstream file(filename.c_str());
     Internal::CodeGen_JavaScript cg(file);
     cg.compile(module);
-=======
-void compile_standalone_runtime(std::string object_filename, Target t) {
-    Module empty("standalone_runtime", t.without_feature(Target::NoRuntime));
-    compile_module_to_object(empty, object_filename);
->>>>>>> 9878abdc
 }
 
 }  // namespace Halide