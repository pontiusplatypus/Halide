--- conflicted
+++ resolved
@@ -449,15 +449,9 @@
         in_gpu_loop |= CodeGen_GPU_Dev::is_gpu_var(op->name);
 
         // If we're inside GPU kernel, and the body contains thread
-<<<<<<< HEAD
         // barriers or warp shuffles, it's not safe to duplicate code.
         if (in_gpu_loop && contains_warp_synchronous_logic(op)) {
-            IRMutator::visit(op);
-=======
-        // barriers, it's not safe to duplicate code.
-        if (in_gpu_loop && contains_thread_barrier(body)) {
-            stmt = IRMutator2::visit(op);
->>>>>>> b29a3cbf
+            return IRMutator2::visit(op);
             in_gpu_loop = old_in_gpu_loop;
             return stmt;
         }
@@ -816,23 +810,13 @@
                 // This var depends on the block index, and is used to
                 // define the size of shared memory. Can't move it
                 // inwards or outwards. Codegen will have to deal with
-<<<<<<< HEAD
                 // it when it deduces how much shared or warp-level
                 // memory to allocate.
-                IRMutator::visit(op);
+                return IRMutator2::visit(op);
             } else {
                 Stmt inner = LetStmt::make(op->name, op->value, a->body);
                 inner = Allocate::make(a->name, a->type, a->memory_type, a->extents, a->condition, inner);
-                stmt = mutate(inner);
-=======
-                // it when it deduces how much shared memory to
-                // allocate.
-                return IRMutator2::visit(op);
-            } else {
-                Stmt inner = LetStmt::make(op->name, op->value, a->body);
-                inner = Allocate::make(a->name, a->type, a->extents, a->condition, inner);
                 return mutate(inner);
->>>>>>> b29a3cbf
             }
         } else {
             return IRMutator2::visit(op);
@@ -864,15 +848,10 @@
         const LetStmt *let_b = else_case.as<LetStmt>();
         if (allocate_a && allocate_b) {
             Stmt inner = IfThenElse::make(op->condition, allocate_a->body, allocate_b->body);
-<<<<<<< HEAD
             inner = Allocate::make(allocate_a->name, allocate_a->type,
                                    allocate_a->memory_type, allocate_a->extents,
                                    allocate_a->condition, inner);
-            stmt = mutate(inner);
-=======
-            inner = Allocate::make(allocate_a->name, allocate_a->type, allocate_a->extents, allocate_a->condition, inner);
             return mutate(inner);
->>>>>>> b29a3cbf
         } else if (let_a && let_b && let_a->name == let_b->name) {
             string condition_name = unique_name('t');
             Expr condition = Variable::make(op->condition.type(), condition_name);
