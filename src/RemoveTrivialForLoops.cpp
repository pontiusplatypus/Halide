#include "RemoveTrivialForLoops.h"
#include "IRMutator.h"
#include "IROperator.h"
#include "CodeGen_GPU_Dev.h"
#include "Simplify.h"
#include "Substitute.h"

namespace Halide {
namespace Internal {

class RemoveTrivialForLoops : public IRMutator2 {
    using IRMutator2::visit;

<<<<<<< HEAD
    void visit(const For *for_loop) {
=======
    Stmt visit(const For *for_loop) override {
        if (for_loop->device_api != DeviceAPI::None) {
            // Don't assume any device API loops are trivial.
            return IRMutator2::visit(for_loop);
        }

>>>>>>> b29a3cbf
        Stmt body = mutate(for_loop->body);

        if (is_one(for_loop->extent) &&
            for_loop->device_api != DeviceAPI::None) {
            // Don't assume any device API loops are trivial, but we
            // can substitute in the min value if the loop is size 1.
            body = substitute(for_loop->name, for_loop->min, body);
            stmt = For::make(for_loop->name, for_loop->min, for_loop->extent,
                             for_loop->for_type, for_loop->device_api, body);
        } else if (is_one(for_loop->extent)) {
            if (for_loop->for_type == ForType::Parallel) {
                std::cerr << "Warning: Parallel for loop over "
                          << for_loop->name << " has extent one. "
                          << "Can't do one piece of work in parallel.\n";
            } else if (for_loop->for_type == ForType::Vectorized) {
                std::cerr << "Warning: Vectorized for loop over "
                          << for_loop->name << " has extent one. "
                          << "Not vectorizing.\n";
            }
            return LetStmt::make(for_loop->name, for_loop->min, body);
        } else if (is_zero(for_loop->extent)) {
            return Evaluate::make(0);
        } else if (can_prove(for_loop->extent <= 1)) {
            // Loop has at most one iteration
            Stmt stmt = LetStmt::make(for_loop->name, for_loop->min, body);
            return IfThenElse::make(for_loop->extent > 0, stmt, Stmt());
        } else if (body.same_as(for_loop->body)) {
            return for_loop;
        } else {
<<<<<<< HEAD
            stmt = For::make(for_loop->name, for_loop->min, for_loop->extent,
                             for_loop->for_type, for_loop->device_api, body);
=======
            return For::make(for_loop->name, for_loop->min, for_loop->extent, for_loop->for_type, for_loop->device_api, body);
>>>>>>> b29a3cbf
        }
    }
};

// Turn for loops of size one into let statements
Stmt remove_trivial_for_loops(Stmt s) {
    return RemoveTrivialForLoops().mutate(s);
}

}
}<|MERGE_RESOLUTION|>--- conflicted
+++ resolved
@@ -11,16 +11,8 @@
 class RemoveTrivialForLoops : public IRMutator2 {
     using IRMutator2::visit;
 
-<<<<<<< HEAD
-    void visit(const For *for_loop) {
-=======
     Stmt visit(const For *for_loop) override {
-        if (for_loop->device_api != DeviceAPI::None) {
-            // Don't assume any device API loops are trivial.
-            return IRMutator2::visit(for_loop);
-        }
 
->>>>>>> b29a3cbf
         Stmt body = mutate(for_loop->body);
 
         if (is_one(for_loop->extent) &&
@@ -28,7 +20,7 @@
             // Don't assume any device API loops are trivial, but we
             // can substitute in the min value if the loop is size 1.
             body = substitute(for_loop->name, for_loop->min, body);
-            stmt = For::make(for_loop->name, for_loop->min, for_loop->extent,
+            return For::make(for_loop->name, for_loop->min, for_loop->extent,
                              for_loop->for_type, for_loop->device_api, body);
         } else if (is_one(for_loop->extent)) {
             if (for_loop->for_type == ForType::Parallel) {
@@ -50,12 +42,8 @@
         } else if (body.same_as(for_loop->body)) {
             return for_loop;
         } else {
-<<<<<<< HEAD
-            stmt = For::make(for_loop->name, for_loop->min, for_loop->extent,
+            return For::make(for_loop->name, for_loop->min, for_loop->extent,
                              for_loop->for_type, for_loop->device_api, body);
-=======
-            return For::make(for_loop->name, for_loop->min, for_loop->extent, for_loop->for_type, for_loop->device_api, body);
->>>>>>> b29a3cbf
         }
     }
 };
