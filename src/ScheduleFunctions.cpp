#include "ScheduleFunctions.h"
#include "IROperator.h"
#include "Simplify.h"
#include "Substitute.h"
#include "ExprUsesVar.h"
#include "Var.h"
#include "Qualify.h"
#include "IRMutator.h"
#include "Target.h"
#include "Inline.h"
#include "CodeGen_GPU_Dev.h"
#include "IRPrinter.h"
#include "Func.h"
#include "IREquality.h"
#include "ApplySplit.h"
#include "IREquality.h"

#include <algorithm>

namespace Halide {
namespace Internal {

using std::string;
using std::map;
using std::vector;
using std::pair;
using std::set;

namespace {
// A structure representing a containing LetStmt, IfThenElse, or For
// loop. Used in build_provide_loop_nest below. Both If and IfInner represent
// IfThenElse stmts, however, IfInner should not be reordered to outside of
// a for loop.
struct Container {
    enum Type {For, Let, If, IfInner};
    Type type;
    // If it's a for loop, the index in the dims list.
    int dim_idx;
    string name;
    Expr value;
};

bool var_name_match(string v1, string v2) {
    if (v1 == v2) return true;
    if (Internal::ends_with(v1, "." + v2)) return true;
    return Internal::ends_with(v2, "." + v1);
}

} // anonymous namespace

class ContainsImpureCall : public IRVisitor {
    using IRVisitor::visit;

    void visit(const Call *op) {
        if (!op->is_pure()) {
            result = true;
        } else {
            IRVisitor::visit(op);
        }
    }

public:
    bool result = false;
    ContainsImpureCall() {}
};

bool contains_impure_call(const Expr &expr) {
    ContainsImpureCall is_not_pure;
    expr.accept(&is_not_pure);
    return is_not_pure.result;
}

// Build a loop nest about a provide node using a schedule
Stmt build_provide_loop_nest_helper(string func_name,
                                    string prefix,
                                    int start_fuse, // Fuse the dims starting from start_fuse to outermost (if not negative)
                                    const vector<string> &dims, // The pure dims
                                    const vector<Expr> &site,
                                    const vector<Expr> &values,
                                    const vector<Expr> &predicates,
                                    const FuncSchedule &func_s,
                                    const StageSchedule &stage_s,
                                    bool is_update) {
    // We'll build it from inside out, starting from a store node,
    // then wrapping it in for loops.

    // Make the (multi-dimensional multi-valued) store node.
    Stmt stmt = Provide::make(func_name, values, site);

    // A map of the dimensions for which we know the extent is a
    // multiple of some Expr. This can happen due to a bound, or
    // align_bounds directive, or if a dim comes from the inside
    // of a split.
    map<string, Expr> dim_extent_alignment;

    // First hunt through the bounds for them.
    for (const Bound &i : func_s.bounds()) {
        if (i.extent.defined()) {
            dim_extent_alignment[i.var] = i.extent;
        }
        if (i.modulus.defined()) {
            dim_extent_alignment[i.var] = i.modulus;
        }
    }
    // Then use any reduction domain.
    for (const ReductionVariable &i : stage_s.rvars()) {
        dim_extent_alignment[i.var] = i.extent;
    }

    vector<Split> splits = stage_s.splits();

    // Define the function args in terms of the loop variables using the splits
    for (const Split &split : splits) {
        vector<ApplySplitResult> splits_result = apply_split(split, is_update, prefix, dim_extent_alignment);

        for (const auto &res : splits_result) {
            if (res.is_substitution()) {
                stmt = substitute(res.name, res.value, stmt);
            } else if (res.is_let()) {
                stmt = LetStmt::make(res.name, res.value, stmt);
            } else {
                internal_assert(res.is_predicate());
                stmt = IfThenElse::make(res.value, stmt, Stmt());
            }
        }
    }

    // All containing lets and fors. Outermost first.
    vector<Container> nest;

    // Put the desired loop nest into the containers vector.
    for (int i = (int)stage_s.dims().size() - 1; i >= 0; i--) {
        const Dim &dim = stage_s.dims()[i];
        Container c = {Container::For, i, prefix + dim.var, Expr()};
        nest.push_back(c);
    }

    vector<Container> pred_container;
    // Strip off the lets/ifs into the containers vector.
    while (true) {
        const LetStmt *let = stmt.as<LetStmt>();
        const IfThenElse *if_else = stmt.as<IfThenElse>();
        if (let) {
            Container c = {Container::Let, 0, let->name, let->value};
            nest.push_back(c);
            stmt = let->body;
        } else if (if_else && !if_else->else_case.defined()) {
            Container c = {Container::If, 0, "", if_else->condition};
            pred_container.push_back(c);
            stmt = if_else->then_case;
        } else {
            break;
        }
    }

    // Add appropriate predicates on the fused loop vars to ensure we don't
    // go out of bounds. Ignore the __outermost dims since it's going to be
    // removed later anyway. These have to be added as outermost as possible as
    // some let stmts (e.g. the rebase let stmt) might depend on this vars;
    // otherwise, this may mess up the bounds_touched computation.
    int n_predicates_inner = 0;
    for (int i = start_fuse; (i >= 0) && (i < (int)s.dims().size()-1); ++i) {
        const Dim &dim = s.dims()[i];
        Expr var = Variable::make(Int(32), prefix + dim.var);
        Expr max = Variable::make(Int(32), prefix + dim.var + ".loop_max");
        Expr min = Variable::make(Int(32), prefix + dim.var + ".loop_min");
        // Use 'var' which bounds we're constraining as the container name, so
        // that we can use it later to check if a LetStmt value depends on 'var'.
        Container c1 = {Container::IfInner, 0, prefix + dim.var, likely(min <= var)};
        Container c2 = {Container::IfInner, 0, prefix + dim.var, likely(var <= max)};
        nest.push_back(c1);
        nest.push_back(c2);
        n_predicates_inner += 2;
    }

    // Put all the reduction domain predicates into the containers vector.
    for (Expr pred : predicates) {
        pred = qualify(prefix, pred);
        Container c = {Container::If, 0, "", likely(pred)};
        pred_container.push_back(c);
    }
    int n_predicates = pred_container.size();

    nest.insert(nest.end(), pred_container.begin(), pred_container.end());

    // Resort the containers vector so that lets are as far outwards
    // as possible. Use reverse insertion sort. Start at the first letstmt.
<<<<<<< HEAD
    for (int i = (int)s.dims().size(); i < (int)nest.size() - n_predicates_inner - n_predicates; i++) {
=======
    for (int i = (int)stage_s.dims().size(); i < (int)nest.size() - n_predicates; i++) {
>>>>>>> 241a5934
        // Only push up LetStmts.
        internal_assert(nest[i].value.defined());
        internal_assert(nest[i].type == Container::Let);

        for (int j = i-1; j >= 0; j--) {
            // Try to push it up by one.
            internal_assert(nest[j+1].value.defined());
            if (!expr_uses_var(nest[j+1].value, nest[j].name)) {
                std::swap(nest[j+1], nest[j]);
            } else {
                break;
            }
        }
    }

    // Sort the predicate guards so they are as far outwards as possible.
    // IfInnner should not be reordered to outside of a for loop.
    for (int i = (int)nest.size() - n_predicates_inner - n_predicates; i < (int)nest.size() - n_predicates; i++) {
        // Only push up IfThenElse.
        internal_assert(nest[i].value.defined());
        internal_assert(nest[i].type == Container::IfInner);

        // Cannot lift out the predicate guard if it contains call to non-pure function
        if (contains_impure_call(nest[i].value)) {
            continue;
        }

        for (int j = i-1; j >= 0; j--) {
            // Try to push it up by one.
            internal_assert(nest[j+1].value.defined());

            if (!expr_uses_var(nest[j+1].value, nest[j].name)) {
                if (nest[j].type != Container::For) {
                    std::swap(nest[j+1], nest[j]);
                } else {
                    // We need to duplicate all the LetStmts outside this for-loop that depend
                    // on the variable constrained by this predicate; otherwise, it may mess up
                    // with bounds_touched since some of the LetStmts depend on the fused vars.
                    int count = 0;
                    Scope<int> scope; // Use scope to track transitive dependencies.
                    scope.push(nest[j+1].name, 0);
                    for (int k = j-1; k >= 0; --k) {
                        if ((nest[k].type == Container::Let) && (expr_uses_vars(nest[k].value, scope))) {
                            scope.push(nest[k].name, 0);
                            nest.insert(nest.begin() + j + 2, nest[k]);
                            count += 1;
                        }
                    }
                    i += count;
                    break;
                }
            } else {
                break;
            }
        }
    }

    // Sort the ifs so they are as far outwards as possible.
    // BoxesTouched trims the domain of a variable within a scope of if-then-else
    // based on the likely condition. However, it doesn't do it transitively; it
    // doesn't trim the domains of other variables that directly/indirectly
    // depend on the original variable in the likely condition outside the scope
    // of the if-then-else. That's why it's necessary to move the ifs as far
    // outwards as possible, so that those variables can have tighter bounds.
    for (int i = (int)nest.size() - n_predicates; i < (int)nest.size(); i++) {
        // Only push up IfThenElse.
        internal_assert(nest[i].value.defined());
        internal_assert(nest[i].type == Container::If);

        // Cannot lift out the 'if' if it contains call to non-pure function
        if (contains_impure_call(nest[i].value)) {
            continue;
        }

        for (int j = i-1; j >= 0; j--) {
            // Try to push it up by one.
            internal_assert(nest[j+1].value.defined());

            if (!expr_uses_var(nest[j+1].value, nest[j].name)) {
                std::swap(nest[j+1], nest[j]);
            } else {
                break;
            }
        }
    }

    // Rewrap the statement in the containing lets and fors.
    for (int i = (int)nest.size() - 1; i >= 0; i--) {
        if (nest[i].type == Container::Let) {
            internal_assert(nest[i].value.defined());
            stmt = LetStmt::make(nest[i].name, nest[i].value, stmt);
        } else if ((nest[i].type == Container::If) || (nest[i].type == Container::IfInner)) {
            internal_assert(nest[i].value.defined());
            stmt = IfThenElse::make(nest[i].value, stmt, Stmt());
        } else {
            internal_assert(nest[i].type == Container::For);
            const Dim &dim = stage_s.dims()[nest[i].dim_idx];
            Expr min = Variable::make(Int(32), nest[i].name + ".loop_min");
            Expr extent = Variable::make(Int(32), nest[i].name + ".loop_extent");
            stmt = For::make(nest[i].name, min, extent, dim.for_type, dim.device_api, stmt);
        }
    }

    // Define the bounds on the split dimensions using the bounds
    // on the function args. If it is a purify, we should use the bounds
    // from the dims instead.
    for (size_t i = splits.size(); i > 0; i--) {
        const Split &split = splits[i-1];

        vector<std::pair<string, Expr>> let_stmts = compute_loop_bounds_after_split(split, prefix);
        for (size_t j = 0; j < let_stmts.size(); j++) {
            stmt = LetStmt::make(let_stmts[j].first, let_stmts[j].second, stmt);
        }
    }

    // Define the bounds on the outermost dummy dimension.
    {
        string o = prefix + Var::outermost().name();
        stmt = LetStmt::make(o + ".loop_min", 0, stmt);
        stmt = LetStmt::make(o + ".loop_max", 0, stmt);
        stmt = LetStmt::make(o + ".loop_extent", 1, stmt);
    }

    // Define the loop mins and extents in terms of the mins and maxs produced by bounds inference
    for (const std::string &i : dims) {
        string var = prefix + i;
        Expr max = Variable::make(Int(32), var + ".max");
        Expr min = Variable::make(Int(32), var + ".min"); // Inject instance name here? (compute instance names during lowering)
        stmt = LetStmt::make(var + ".loop_extent",
                             (max + 1) - min,
                             stmt);
        stmt = LetStmt::make(var + ".loop_min", min, stmt);
        stmt = LetStmt::make(var + ".loop_max", max, stmt);
    }

    // Define the loop mins and extents for the reduction domain (if there is any)
    // in terms of the mins and maxs produced by bounds inference
    for (const ReductionVariable &rv : stage_s.rvars()) {
        string p = prefix + rv.var;
        Expr rmin = Variable::make(Int(32), p + ".min");
        Expr rmax = Variable::make(Int(32), p + ".max");
        stmt = LetStmt::make(p + ".loop_min", rmin, stmt);
        stmt = LetStmt::make(p + ".loop_max", rmax, stmt);
        stmt = LetStmt::make(p + ".loop_extent", rmax - rmin + 1, stmt);
    }

    return stmt;
}

// Build a loop nest about a provide node using a schedule
Stmt build_provide_loop_nest(string func_name,
                             string prefix,
                             int start_fuse,
                             const vector<string> &dims,
                             const FuncSchedule &f_sched,
                             const Definition &def,
                             bool is_update) {

    internal_assert(!is_update == def.is_init());

    // Default stored values
    vector<Expr> site(def.args().size());
    vector<Expr> values(def.values().size());
    for (size_t i = 0; i < values.size(); i++) {
        Expr v = def.values()[i];
        v = qualify(prefix, v);
        values[i] = v;
        debug(3) << "Value " << i << " = " << v << "\n";
    }

    // Default stored locations
    for (size_t i = 0; i < def.args().size(); i++) {
        Expr s = def.args()[i];
        s = qualify(prefix, s);
        site[i] = s;
        debug(3) << "Site " << i << " = " << s << "\n";
    }

    // Default schedule/values if there is no specialization
    Stmt stmt = build_provide_loop_nest_helper(
<<<<<<< HEAD
        func_name, prefix, start_fuse, dims, site, values,
        def.split_predicate(), def.schedule(), is_update);
=======
        func_name, prefix, dims, site, values, def.split_predicate(), f_sched, def.schedule(), is_update);
>>>>>>> 241a5934

    // Make any specialized copies
    const vector<Specialization> &specializations = def.specializations();
    for (size_t i = specializations.size(); i > 0; i--) {
        const Specialization &s = specializations[i-1];
        Expr c = s.condition;
        const Definition &s_def = s.definition;
        Stmt then_case;
        if (s.failure_message.empty()) {
<<<<<<< HEAD
            then_case = build_provide_loop_nest(func_name, prefix, start_fuse, dims, s_def, is_update);
=======
            then_case = build_provide_loop_nest(func_name, prefix, dims, f_sched, s_def, is_update);
>>>>>>> 241a5934
        } else {
            internal_assert(equal(c, const_true()));
            // specialize_fail() should only be possible on the final specialization
            internal_assert(i == specializations.size());
            Expr specialize_fail_error =
                Internal::Call::make(Int(32),
                                     "halide_error_specialize_fail",
                                     {StringImm::make(s.failure_message)},
                                     Internal::Call::Extern);
            then_case = AssertStmt::make(const_false(), specialize_fail_error);
        }
        stmt = IfThenElse::make(c, then_case, stmt);
    }

    return stmt;
}

// Turn a function into a loop nest that computes it. It will
// refer to external vars of the form function_name.arg_name.min
// and function_name.arg_name.extent to define the bounds over
// which it should be realized. It will compute at least those
// bounds (depending on splits, it may compute more). This loop
// won't do any allocation.
Stmt build_produce(Function f, const Target &target) {

    if (f.has_extern_definition()) {
        // Call the external function

        // Build an argument list
        vector<Expr> extern_call_args;
        const vector<ExternFuncArgument> &args = f.extern_arguments();

        const string &extern_name = f.extern_function_name();

        vector<pair<string, Expr>> lets;

        // Iterate through all of the input args to the extern
        // function building a suitable argument list for the
        // extern function call.
        vector<pair<Expr, int>> buffers_to_annotate;
        vector<Expr> buffers_contents_to_annotate;
        for (const ExternFuncArgument &arg : args) {
            if (arg.is_expr()) {
                extern_call_args.push_back(arg.expr);
            } else if (arg.is_func()) {
                Function input(arg.func);
                for (int k = 0; k < input.outputs(); k++) {
                    string buf_name = input.name();
                    if (input.outputs() > 1) {
                        buf_name += "." + std::to_string(k);
                    }
                    buf_name += ".buffer";
                    Expr buffer = Variable::make(type_of<struct halide_buffer_t *>(), buf_name);
                    extern_call_args.push_back(buffer);
                    buffers_to_annotate.push_back({buffer, input.dimensions()});
                    buffers_contents_to_annotate.push_back(buffer);
                }
            } else if (arg.is_buffer()) {
                Buffer<> b = arg.buffer;
                Parameter p(b.type(), true, b.dimensions(), b.name());
                p.set_buffer(b);
                Expr buf = Variable::make(type_of<struct halide_buffer_t *>(), b.name() + ".buffer", p);
                extern_call_args.push_back(buf);
                buffers_to_annotate.push_back({buf, b.dimensions()});
                buffers_contents_to_annotate.push_back(buf);
            } else if (arg.is_image_param()) {
                Parameter p = arg.image_param;
                Expr buf = Variable::make(type_of<struct halide_buffer_t *>(), p.name() + ".buffer", p);
                extern_call_args.push_back(buf);
                // Do not annotate ImageParams: both the buffer_t itself,
                // and the contents it points to, should be filled by the caller;
                // if we mark it here, we might mask a missed initialization.
                // buffers_to_annotate.push_back(buf);
                // buffers_contents_to_annotate.push_back(buf);
            } else {
                internal_error << "Bad ExternFuncArgument type\n";
            }
        }

        // Grab the halide_buffer_t's representing the output. If the
        // store level matches the compute level, then we can use the
        // ones already injected by allocation bounds inference. If
        // it's the output to the pipeline then it will similarly be
        // in the symbol table.
        if (f.schedule().store_level() == f.schedule().compute_level()) {
            for (int j = 0; j < f.outputs(); j++) {
                string buf_name = f.name();
                if (f.outputs() > 1) {
                    buf_name += "." + std::to_string(j);
                }
                buf_name += ".buffer";
                Expr buffer = Variable::make(type_of<struct halide_buffer_t *>(), buf_name);
                extern_call_args.push_back(buffer);
                // Since this is a temporary, internal-only buffer, make sure it's marked.
                // (but not the contents! callee is expected to fill that in.)
                buffers_to_annotate.push_back({buffer, f.dimensions()});
            }
        } else {
            // Store level doesn't match compute level. Make an output
            // buffer just for this subregion.
            string stride_name = f.name();
            if (f.outputs() > 1) {
                stride_name += ".0";
            }
            string stage_name = f.name() + ".s0.";
            const vector<string> f_args = f.args();
            for (int j = 0; j < f.outputs(); j++) {
                string src_buf_name = f.name();
                if (f.outputs() > 1) {
                    src_buf_name += "." + std::to_string(j);
                }
                src_buf_name += ".buffer";
                Expr src_buffer = Variable::make(type_of<struct halide_buffer_t *>(), src_buf_name);

                Expr alloca_size = Call::make(Int(32), Call::size_of_halide_buffer_t, {}, Call::Intrinsic);
                Expr output_buffer_t = Call::make(type_of<struct halide_buffer_t *>(), Call::alloca,
                                                  {alloca_size}, Call::Intrinsic);

                vector<Expr> args(5);
                args[0] = output_buffer_t;
                args[1] = Call::make(type_of<struct halide_dimension_t *>(), Call::alloca,
                                     {(int)sizeof(halide_dimension_t) * f.dimensions()}, Call::Intrinsic);
                args[2] = src_buffer;

                vector<Expr> mins, extents;
                internal_assert(f.dimensions() == (int)f.args().size());
                for (const string arg : f.args()) {
                    string var = stage_name + arg;
                    Expr min = Variable::make(Int(32), var + ".min");
                    Expr max = Variable::make(Int(32), var + ".max");
                    mins.push_back(min);
                    extents.push_back(max - min + 1);
                }
                args[3] = Call::make(Handle(), Call::make_struct, mins, Call::Intrinsic);
                args[4] = Call::make(Handle(), Call::make_struct, extents, Call::Intrinsic);

                output_buffer_t = Call::make(type_of<struct halide_buffer_t *>(), Call::buffer_crop, args, Call::Extern);

                string buf_name = f.name() + "." + std::to_string(j) + ".tmp_buffer";
                extern_call_args.push_back(Variable::make(type_of<struct halide_buffer_t *>(), buf_name));
                // Since this is a temporary, internal-only buffer, make sure it's marked.
                // (but not the contents! callee is expected to fill that in.)
                buffers_to_annotate.push_back({extern_call_args.back(), f.dimensions()});
                lets.push_back({ buf_name, output_buffer_t });
            }
        }

        Stmt annotate;
        if (target.has_feature(Target::MSAN)) {
            // Mark the buffers as initialized before calling out.
            for (const auto &p: buffers_to_annotate) {
                Expr buffer = p.first;
                int dimensions = p.second;
                // Return type is really 'void', but no way to represent that in our IR.
                // Precedent (from halide_print, etc) is to use Int(32) and ignore the result.
                Expr sizeof_buffer_t = cast<uint64_t>(Call::make(Int(32), Call::size_of_halide_buffer_t, {}, Call::Intrinsic));
                Stmt mark_buffer =
                    Evaluate::make(Call::make(Int(32), "halide_msan_annotate_memory_is_initialized",
                                              {buffer, sizeof_buffer_t}, Call::Extern));
                Expr shape = Call::make(type_of<halide_dimension_t *>(), Call::buffer_get_shape, {buffer}, Call::Extern);
                Expr shape_size = Expr((uint64_t)(sizeof(halide_dimension_t) * dimensions));
                Stmt mark_shape =
                    Evaluate::make(Call::make(Int(32), "halide_msan_annotate_memory_is_initialized",
                                              {shape, shape_size}, Call::Extern));
                mark_buffer = Block::make(mark_buffer, mark_shape);
                if (annotate.defined()) {
                    annotate = Block::make(annotate, mark_buffer);
                } else {
                    annotate = mark_buffer;
                }
            }
            for (const auto &buffer: buffers_contents_to_annotate) {
                // Return type is really 'void', but no way to represent that in our IR.
                // Precedent (from halide_print, etc) is to use Int(32) and ignore the result.
                Stmt mark_contents = Evaluate::make(Call::make(Int(32), "halide_msan_annotate_buffer_is_initialized", {buffer}, Call::Extern));
                if (annotate.defined()) {
                    annotate = Block::make(annotate, mark_contents);
                } else {
                    annotate = mark_contents;
                }
            }
        }

        // Make the extern call
        Expr e = f.make_call_to_extern_definition(extern_call_args, target);

        // Check if it succeeded
        string result_name = unique_name('t');
        Expr result = Variable::make(Int(32), result_name);
        Expr error = Call::make(Int(32), "halide_error_extern_stage_failed",
                                {extern_name, result}, Call::Extern);
        Stmt check = AssertStmt::make(EQ::make(result, 0), error);
        check = LetStmt::make(result_name, e, check);

        for (size_t i = 0; i < lets.size(); i++) {
            check = LetStmt::make(lets[i].first, lets[i].second, check);
        }

        if (annotate.defined()) {
            check = Block::make(annotate, check);
        }
        return check;
    } else {

        string prefix = f.name() + ".s0.";
        vector<string> dims = f.args();
<<<<<<< HEAD
        return build_provide_loop_nest(f.name(), prefix, -1, dims, f.definition(), false);
=======
        return build_provide_loop_nest(f.name(), prefix, dims, f.schedule(), f.definition(), false);
>>>>>>> 241a5934
    }
}

// Build the loop nests that update a function (assuming it's a reduction).
vector<Stmt> build_update(Function f) {

    vector<Stmt> updates;

    for (size_t i = 0; i < f.updates().size(); i++) {
        const Definition &def = f.update(i);

        string prefix = f.name() + ".s" + std::to_string(i+1) + ".";

        vector<string> dims = f.args();
<<<<<<< HEAD
        Stmt loop = build_provide_loop_nest(f.name(), prefix, -1, dims, def, true);
=======
        Stmt loop = build_provide_loop_nest(f.name(), prefix, dims, f.schedule(), def, true);
>>>>>>> 241a5934
        updates.push_back(loop);
    }

    return updates;
}

pair<Stmt, Stmt> build_production(Function func, const Target &target) {
    Stmt produce = build_produce(func, target);
    vector<Stmt> updates = build_update(func);

    // Combine the update steps
    Stmt merged_updates = Block::make(updates);
    return { produce, merged_updates };
}

// A schedule may include explicit bounds on some dimension. This
// injects assertions that check that those bounds are sufficiently
// large to cover the inferred bounds required.
Stmt inject_explicit_bounds(Stmt body, Function func) {
    const FuncSchedule &s = func.schedule();
    for (size_t stage = 0; stage <= func.updates().size(); stage++) {
        for (size_t i = 0; i < s.bounds().size(); i++) {
            Bound b = s.bounds()[i];
            string prefix = func.name() + ".s" + std::to_string(stage) + "." + b.var;
            string min_name = prefix + ".min_unbounded";
            string max_name = prefix + ".max_unbounded";
            Expr min_var = Variable::make(Int(32), min_name);
            Expr max_var = Variable::make(Int(32), max_name);
            if (!b.min.defined()) {
                b.min = min_var;
            }
            if (!b.extent.defined()) {
                // This is just a bounds alignment, which always expands the region computed.
                continue;
            }

            Expr max_val = (b.extent + b.min) - 1;
            Expr min_val = b.min;

            Expr check = (min_val <= min_var) && (max_val >= max_var);
            Expr error_msg = Call::make(Int(32), "halide_error_explicit_bounds_too_small",
                                        {b.var, func.name(), min_val, max_val, min_var, max_var},
                                        Call::Extern);
            body = Block::make(AssertStmt::make(check, error_msg), body);
        }
    }

    return body;
}

class IsUsedInStmt : public IRVisitor {
    string func;

    using IRVisitor::visit;

    void visit(const Call *op) {
        IRVisitor::visit(op);
        if (op->name == func) result = true;
    }

    // A reference to the function's buffers counts as a use
    void visit(const Variable *op) {
        if (op->type.is_handle() &&
            starts_with(op->name, func + ".") &&
            ends_with(op->name, ".buffer")) {
            result = true;
        }
    }

public:
    bool result;
    IsUsedInStmt(Function f) : func(f.name()), result(false) {
    }

};

bool function_is_used_in_stmt(Function f, Stmt s) {
    IsUsedInStmt is_called(f);
    s.accept(&is_called);
    return is_called.result;
}

class IsRealizedInStmt : public IRVisitor {
    string func;

    using IRVisitor::visit;

    void visit(const Realize *op) {
        IRVisitor::visit(op);
        if (op->name == func) result = true;
    }

public:
    bool result;
    IsRealizedInStmt(Function f) : func(f.name()), result(false) {}
};

// Check if function 'f' is already realized in Stmt 's'.
bool function_is_already_realized_in_stmt(Function f, Stmt s) {
    IsRealizedInStmt is_realized(f);
    s.accept(&is_realized);
    return is_realized.result;
}

// Inject the allocation and realization of a function (which are not part of any
// fused group) into an existing loop nest using its schedule
class InjectRealization : public IRMutator {
public:
    const Function &func;
    bool is_output, found_store_level, found_compute_level;
    const Target &target;
    const map<string, Function> &env;

    InjectRealization(const Function &f, bool o, const Target &t, const map<string, Function> &env) :
            func(f), is_output(o),
            found_store_level(false), found_compute_level(false),
            target(t), env(env) {
    }

    // Determine if 'loop_name' is the right level to inject produce/realize node
    // of 'func'. If 'loop_name' is a fused group, we should inject it at the
    // fused parent loop of the group.
    bool is_the_right_level(const string &loop_name) {
        if (loop_name == LoopLevel::root().to_string()) {
            return true;
        }

        vector<string> v = split_string(loop_name, ".");
        internal_assert(v.size() > 2);
        string func_name = v[0];
        string var = v[v.size()-1];

        int stage = -1;
        for (size_t i = 1; i < v.size() - 1; ++i) {
            if (v[i].substr(0, 1) == "s") {
                string str = v[i].substr(1, v[i].size() - 1);
                bool has_only_digits = (str.find_first_not_of( "0123456789" ) == string::npos);
                if (has_only_digits) {
                    stage = atoi(str.c_str());
                }
            }
        }
        internal_assert(stage >= 0);

        const auto it = env.find(func_name);
        internal_assert(it != env.end());
        const Function &f = it->second;
        internal_assert(stage <= (int)f.updates().size());

        const Definition &def = (stage == 0) ? f.definition() : f.update(stage - 1);
        const LoopLevel &fuse_level = def.schedule().fuse_level().level;
        if (fuse_level.is_inline() || fuse_level.is_root()) {
            // It isn't fused to anyone
            return true;
        } else {
            // Need to find out if it is fused at 'var'
            const vector<Dim> &dims = def.schedule().dims();
            const auto it1 = std::find_if(dims.begin(), dims.end(),
                [&fuse_level](const Dim& d) { return var_name_match(d.var, fuse_level.var().name()); });
            internal_assert(it1 != dims.end());

            const auto it2 = std::find_if(dims.begin(), dims.end(),
                [&var](const Dim& d) { return var_name_match(d.var, var); });
            internal_assert(it2 != dims.end());

            return it2 < it1;
        }
        return false;
    }

private:

    Stmt build_pipeline(Stmt consumer) {
        pair<Stmt, Stmt> realization = build_production(func, target);

        Stmt producer;
        if (realization.first.defined() && realization.second.defined()) {
            producer = Block::make(realization.first, realization.second);
        } else if (realization.first.defined()) {
            producer = realization.first;
        } else {
            internal_assert(realization.second.defined());
            producer = realization.second;
        }
        producer = ProducerConsumer::make_produce(func.name(), producer);

        // Outputs don't have consume nodes
        if (!is_output) {
            consumer = ProducerConsumer::make_consume(func.name(), consumer);
        }

        if (is_no_op(consumer)) {
            // For the very first output to be scheduled, the consumer
            // Stmt will be a no-op. No point in preserving it.
            return producer;
        } else {
            return Block::make(producer, consumer);
        }
    }

    Stmt build_realize(Stmt s) {
        if (!is_output) {
            Region bounds;
            string name = func.name();
            const vector<string> func_args = func.args();
            for (int i = 0; i < func.dimensions(); i++) {
                const string &arg = func_args[i];
                Expr min = Variable::make(Int(32), name + "." + arg + ".min_realized");
                Expr extent = Variable::make(Int(32), name + "." + arg + ".extent_realized");
                bounds.push_back(Range(min, extent));
            }

            s = Realize::make(name, func.output_types(), bounds, const_true(), s);
        }

        // This is also the point at which we inject explicit bounds
        // for this realization.
        if (target.has_feature(Target::NoAsserts)) {
            return s;
        } else {
            return inject_explicit_bounds(s, func);
        }
    }

    using IRMutator::visit;

    void visit(const For *for_loop) {
        debug(3) << "InjectRealization of " << func.name() << " entering for loop over " << for_loop->name << "\n";
        const LoopLevel &compute_level = func.schedule().compute_level();
        const LoopLevel &store_level = func.schedule().store_level();

        Stmt body = for_loop->body;

        // Dig through any let statements
        vector<pair<string, Expr>> lets;
        while (const LetStmt *l = body.as<LetStmt>()) {
            lets.push_back({ l->name, l->value });
            body = l->body;
        }

        // Can't schedule extern things inside a vector for loop
        if (func.has_extern_definition() &&
            func.schedule().compute_level().is_inline() &&
            for_loop->for_type == ForType::Vectorized &&
            !function_is_already_realized_in_stmt(func, for_loop) &&
            function_is_used_in_stmt(func, for_loop)) {

            // If we're trying to inline an extern function, schedule it here and bail out
            debug(2) << "Injecting realization of " << func.name() << " around node " << Stmt(for_loop) << "\n";
            stmt = build_realize(build_pipeline(for_loop));
            found_store_level = found_compute_level = true;
            return;
        }

        body = mutate(body);

        if (compute_level.match(for_loop->name) && is_the_right_level(for_loop->name)) {
            debug(3) << "Found compute level\n";
            if (!function_is_already_realized_in_stmt(func, body) &&
                (function_is_used_in_stmt(func, body) || is_output)) {
                body = build_pipeline(body);
            }
            found_compute_level = true;
        }

        if (store_level.match(for_loop->name) && is_the_right_level(for_loop->name)) {
            debug(3) << "Found store level\n";
            internal_assert(found_compute_level)
                << "The compute loop level was not found within the store loop level!\n";

            if (!function_is_already_realized_in_stmt(func, body) &&
                (function_is_used_in_stmt(func, body) || is_output)) {
                body = build_realize(body);
            }

            found_store_level = true;
        }

        // Reinstate the let statements
        for (size_t i = lets.size(); i > 0; i--) {
            body = LetStmt::make(lets[i - 1].first, lets[i - 1].second, body);
        }

        if (body.same_as(for_loop->body)) {
            stmt = for_loop;
        } else {
            stmt = For::make(for_loop->name,
                             for_loop->min,
                             for_loop->extent,
                             for_loop->for_type,
                             for_loop->device_api,
                             body);
        }
    }

    // If we're an inline update or extern, we may need to inject a realization here
    virtual void visit(const Provide *op) {
        if (op->name != func.name() &&
            !func.is_pure() &&
            func.schedule().compute_level().is_inline() &&
            function_is_used_in_stmt(func, op)) {

            // Prefix all calls to func in op
            stmt = build_realize(build_pipeline(op));
            found_store_level = found_compute_level = true;
        } else {
            stmt = op;
        }
    }
};

std::ostream& operator<<(std::ostream& out, const std::vector<Function>& v) {
    out << "{ ";
    for (size_t i = 0; i < v.size(); ++i) {
        out << v[i].name();
        if (i != v.size() - 1) {
            out << ", ";
        }
    }
    out << " }";
    return out;
}

class InjectStmt : public IRMutator {
public:
    Stmt injected_stmt;
    bool found_level;
    LoopLevel level;

    InjectStmt(const Stmt &s, const LoopLevel &level)
        : injected_stmt(s), found_level(false), level(level) {}

private:
    using IRMutator::visit;

    void visit(const For *for_loop) {
        Stmt body = mutate(for_loop->body);

        if (level.match(for_loop->name)) {
            body = Block::make(body, injected_stmt);
            found_level = true;
        }

        if (body.same_as(for_loop->body)) {
            stmt = for_loop;
        } else {
            stmt = For::make(for_loop->name,
                             for_loop->min,
                             for_loop->extent,
                             for_loop->for_type,
                             for_loop->device_api,
                             body);
        }
    }
};

// Inject 'injected' into 'root' at 'level'.
Stmt inject_stmt(Stmt root, Stmt injected, const LoopLevel &level) {
    if (!root.defined()) {
        return injected;
    }
    if (!injected.defined()) {
        return root;
    }
    if (level.is_inline() || level.is_root()) {
        return Block::make(root, injected);
    }
    InjectStmt injector(injected, level);
    root = injector.mutate(root);
    internal_assert(injector.found_level);
    return root;
}

// Collect all let stmts.
class CollectBounds : public IRVisitor {
public:
    map<string, Expr> bounds;

private:
    using IRVisitor::visit;

    void visit(const LetStmt *op) {
        bounds.emplace(op->name, op->value);
        IRVisitor::visit(op);
    }
};

class SubstituteFusedBounds : public IRMutator {
public:
    const map<string, Expr> &replacements;
    SubstituteFusedBounds(const map<string, Expr> &r) : replacements(r) {}

private:
    using IRMutator::visit;

    void visit(const For *op) {
        const Variable *min_var = op->min.as<Variable>();
        const Variable *extent_var = op->extent.as<Variable>();
        if (min_var && extent_var) {
            Expr min_val, extent_val;
            {
                const auto it = replacements.find(min_var->name);
                if (it != replacements.end()) {
                    min_val = it->second;
                }
            }
            {
                const auto it = replacements.find(extent_var->name);
                if (it != replacements.end()) {
                    extent_val = it->second;
                }
            }

            if (!min_val.defined()|| !extent_val.defined()) {
                IRMutator::visit(op);
                return;
            }

            Stmt body = mutate(op->body);

            size_t last_dot = op->name.rfind('.');
            internal_assert(last_dot != string::npos);
            string new_var = op->name.substr(0, last_dot) + ".fused." + op->name.substr(last_dot + 1);

            // If this is the child fused loop, might as well clear the for-loop
            // scheduling flag (parallel, vectorize, or unrolled) since it is of
            // extent one anyway.
            ForType for_type = op->for_type;
            DeviceAPI device_api = op->device_api;
            if (is_one(extent_val)) {
                for_type = ForType::Serial;
                device_api = DeviceAPI::None;
            }

            stmt = For::make(new_var, Variable::make(Int(32), new_var + ".loop_min"),
                             Variable::make(Int(32), new_var + ".loop_extent"),
                             for_type, device_api, body);

            // Add let stmts defining the bound of the renamed for-loop.
            stmt = LetStmt::make(new_var + ".loop_min", min_val, stmt);
            stmt = LetStmt::make(new_var + ".loop_max", simplify(min_val + extent_val - 1), stmt);
            stmt = LetStmt::make(new_var + ".loop_extent", extent_val, stmt);
            // Replace any reference to the old loop name with the new one.
            stmt = substitute(op->name, Variable::make(Int(32), new_var), stmt);
        } else {
            IRMutator::visit(op);
        }
    }
};

// The bounds of every loop exist in 'replacements' should be replaced. The
// loop is also renamed by adding ".fused" in the original name before the
// variable name.
Stmt substitute_fused_bounds(Stmt s, const map<string, Expr> &replacements) {
    if (!s.defined()) {
        return s;
    }
    SubstituteFusedBounds subs(replacements);
    s = subs.mutate(s);
    return s;
}

class ShiftLoops : public IRMutator {
    const map<string, Expr> &shifts; // Add the shift factor to the old var

    using IRMutator::visit;

    Expr shift_let(const string &name, Expr value) {
        value = mutate(value);
        const auto &iter = shifts.find(name);
        if (iter != shifts.end()) {
            value = simplify(value + iter->second);
        }
        return value;
    }

    void visit(const For *op) {
        IRMutator::visit(op);
        const auto &iter = shifts.find(op->name);
        if (iter != shifts.end()) {
            debug(5) << "...Shifting " << op->name << " by " << iter->second << "\n";
            op = stmt.as<For>();
            internal_assert(op);
            Expr adjusted = Variable::make(Int(32), op->name) - iter->second;
            Stmt body = substitute(op->name, adjusted, op->body);
            stmt = For::make(op->name, op->min, op->extent, op->for_type, op->device_api, body);
        }
    }

    void visit(const LetStmt *op) {
        Expr value = shift_let(op->name, op->value);
        Stmt body = mutate(op->body);
        if (value.same_as(op->value) &&
            body.same_as(op->body)) {
            stmt = op;
        } else {
            stmt = LetStmt::make(op->name, value, body);
        }
    }

public:
    ShiftLoops(const map<string, Expr> &s) : shifts(s) {}
};

// Inject the allocation and realization of a group of functions which are
// to be fused into an existing loop nest using its schedule.
class InjectGroupRealization : public IRMutator {
public:
    vector<Function> &group; // Member of the fused loop starting from the first to be realized to the last
    const vector<bool> &is_output_list; // List of booleans indicating if group[i] is an output
    bool found_store_level, found_compute_level;
    const Target &target;
    LoopLevel compute_level;
    LoopLevel store_level;
    const map<string, Function> &env;

    InjectGroupRealization(vector<Function> &g, const vector<bool> &o, const Target &t,
                           const vector<string> &order, const map<string, Function> &env)
            : group(g), is_output_list(o), found_store_level(false), found_compute_level(false), target(t), env(env) {
        internal_assert(!group.empty());
        internal_assert(group.size() == is_output_list.size());

        compute_level = group[0].schedule().compute_level();
        store_level = group[0].schedule().store_level();
        internal_assert(!compute_level.is_inline());
    }

private:

    Stmt build_pipeline_group(Stmt s) {
        map<string, bool> skip;
        size_t num_skipped = 0;
        for (size_t i = 0; i < group.size(); ++i) {
            if (function_is_used_in_stmt(group[i], s) || is_output_list[i]) {
                skip[group[i].name()] = false;
            } else {
                skip[group[i].name()] = true;
                num_skipped += 1;
            }
        }

        if (num_skipped == group.size()) {
            // All producers are skipped.
            return s;
        }

        user_assert(!skip[group[group.size()-1].name()])
            << "Invalid compute_with: the 'parent' function " << group[group.size()-1].name()
            << " in fused group " << group << " is not used at the compute_at level "
            << compute_level.to_string() << ".\n";

        // Add the consumer nodes.
        Stmt consume = s;
        for (size_t i = 0; i < group.size(); ++i) {
            if (!skip[group[i].name()]) {
                consume = ProducerConsumer::make(group[i].name(), false, consume);
            }
        }

        // Build the loops.
        map<string, Expr> replacements;

        int parent_index = -1; // The first function in the group that is not skipped
        vector<pair<string, Expr>> add_lets;
        Stmt produce;
        for (int i = (int)group.size() - 1; i >= 0; --i) {
            if (!skip[group[i].name()]) {
                produce = build_produce(skip, group[i], produce, replacements, add_lets);
                if (parent_index == -1) {
                    parent_index = i;
                }
            }
        }
        internal_assert((parent_index >= 0) && (parent_index < (int)group.size()));

        // Rewrap the loop in the containing lets.
        for (size_t i = add_lets.size(); i > 0; --i) {
            const auto &b = add_lets[i-1];
            produce = LetStmt::make(b.first, b.second, produce);
        }

        // The original bounds of the loopness (without any loop-fusion)
        CollectBounds subs;
        produce.accept(&subs);

        // Shifts the loops according to the alignment strategies.
        map<string, Expr> shifts;
        for (int i = (int)group.size() - 1; i >= 0; --i) {
            if (!skip[group[i].name()]) {
                const Function &f = group[i];
                compute_shift_factor(skip, f, f.name() + ".s0.", f.definition(), subs.bounds, shifts);
                for (size_t j = 0; j < f.updates().size(); ++j) {
                    string prefix = f.name() + ".s" + std::to_string(j+1) + ".";
                    compute_shift_factor(skip, f, prefix, f.updates()[j], subs.bounds, shifts);
                }
            }
        }

        ShiftLoops shifter(shifts);
        produce = shifter.mutate(produce);

        // Replace all the child fused loops with the appropriate bounds (i.e.
        // the min/max should refer to the parent loop vars and the extent should
        // be one).
        produce = substitute_fused_bounds(produce, replacements);

        // Replace the bounds of parent fused loops with union of bound of
        // the fused loops.
        produce = replace_parent_bound_with_union_bound(skip, group[parent_index], produce, subs.bounds);

        // Add the producer nodes.
        for (size_t i = 0; i < group.size(); ++i) {
            if (!skip[group[i].name()]) {
                produce = ProducerConsumer::make(group[i].name(), true, produce);
            }
        }

        return Block::make(produce, consume);
    }

    void compute_shift_factor(const map<string, bool> &skip, Function f,
                              const string &prefix, const Definition &def,
                              const map<string, Expr> &bounds,
                              map<string, Expr> &shifts) {
        const vector<Dim> &dims = def.schedule().dims(); // From inner to outer
        const LoopLevel &fuse_level = def.schedule().fuse_level().level;
        const map<string, AlignStrategy> &align_strategy = def.schedule().fuse_level().align;

        size_t start_fuse = dims.size();
        if (!fuse_level.is_inline() && !fuse_level.is_root()) {
            if (!skip.find(fuse_level.func())->second) {
                {
                    const auto iter = std::find_if(dims.begin(), dims.end(),
                        [&fuse_level](const Dim& d) { return var_name_match(d.var, fuse_level.var().name()); });
                    internal_assert(iter != dims.end());
                    start_fuse = iter - dims.begin();
                }
                for (int i = start_fuse; i < (int)dims.size()-1; ++i) {
                    const string &var = dims[i].var;
                    Expr shift_val;

                    auto iter = align_strategy.begin();
                    for (; iter != align_strategy.end(); ++iter) {
                        if (var_name_match(var, iter->first)) {
                            break;
                        }
                    }

                    if ((iter == align_strategy.end()) ||
                        (iter->second == AlignStrategy::NoAlign) ||
                        (iter->second == AlignStrategy::Auto)) {
                        continue;
                    }

                    string parent_prefix = fuse_level.func() + ".s" + std::to_string(fuse_level.stage()) + ".";

                    if (iter->second == AlignStrategy::AlignStart) {
                        const auto &it1 = bounds.find(parent_prefix + var + ".loop_min");
                        internal_assert(it1 != bounds.end()) << "Can't find " << parent_prefix + var + ".loop_min" << "\n";
                        Expr parent_min = it1->second;

                        const auto &it2 = bounds.find(prefix + var + ".loop_min");
                        internal_assert(it2 != bounds.end()) << "Can't find " << prefix + var + ".loop_min" + ".loop_min" << "\n";
                        shift_val = parent_min - it2->second;
                    } else {
                        internal_assert(iter->second == AlignStrategy::AlignEnd);
                        const auto &it1 = bounds.find(parent_prefix + var + ".loop_max");
                        internal_assert(it1 != bounds.end());
                        Expr parent_max = it1->second;

                        const auto &it2 = bounds.find(prefix + var + ".loop_max");
                        internal_assert(it2 != bounds.end());
                        shift_val = parent_max - it2->second;
                    }

                    internal_assert(shift_val.defined());
                    shifts.emplace(prefix + var + ".loop_max", shift_val);
                    shifts.emplace(prefix + var + ".loop_in", shift_val);
                }
            }
        }
    }

    Stmt build_produce(const map<string, bool> &skip, Function f, Stmt produce,
                       map<string, Expr> &replacements, vector<pair<string, Expr>> &add_lets) {
        string prefix = f.name() + ".s0.";
        produce = inject_stmt(produce,
                              build_produce_definition(skip, f, prefix, f.definition(),
                                                       false, replacements, add_lets),
                              f.definition().schedule().fuse_level().level);

        for (size_t j = 0; j < f.updates().size(); ++j) {
            const Definition &def = f.updates()[j];
            string prefix = f.name() + ".s" + std::to_string(j+1) + ".";
            produce = inject_stmt(produce,
                                  build_produce_definition(skip, f, prefix, def, true,
                                                           replacements, add_lets),
                                  def.schedule().fuse_level().level);
        }
        return produce;
    }

    Stmt build_produce_definition(const map<string, bool> &skip, Function f,
                                  const string &prefix, const Definition &def,
                                  bool is_update, map<string, Expr> &replacements,
                                  vector<pair<string, Expr>> &add_lets) {
        const vector<Dim> &dims = def.schedule().dims(); // From inner to outer
        const LoopLevel &fuse_level = def.schedule().fuse_level().level;

        size_t start_fuse = dims.size();
        if (!fuse_level.is_inline() && !fuse_level.is_root()) {
            if (!skip.find(fuse_level.func())->second) {
                const auto iter = std::find_if(dims.begin(), dims.end(),
                    [&fuse_level](const Dim& d) { return var_name_match(d.var, fuse_level.var().name()); });
                internal_assert(iter != dims.end());
                start_fuse = iter - dims.begin();
            }
        }

        // The bounds of the child fused loops should be replaced to refer to the
        // parent fused loops. Here, we are only collecting the ones we should
        // replace. The actual replacement is done later.
        for (const FusedPair &pair : def.schedule().fused_pairs()) {
            if (env.find(pair.func_2) == env.end()) {
                continue;
            }
            if (skip.find(pair.func_2)->second) {
                continue;
            }
            const auto iter = std::find_if(dims.begin(), dims.end(),
                [&pair](const Dim& d) { return var_name_match(d.var, pair.var_name); });
            internal_assert(iter != dims.end());
            start_fuse = std::min(start_fuse, (size_t)(iter - dims.begin()));
            // Should ignore the __outermost dummy dimension.
            for (size_t i = iter - dims.begin(); i < dims.size() - 1; ++i) {
                string var_orig = pair.func_1 + ".s" + std::to_string(pair.stage_1) + "." + dims[i].var;
                Expr val = Variable::make(Int(32), var_orig);


                internal_assert(env.count(pair.func_2));
                const Function &f2 = env.find(pair.func_2)->second;
                const vector<Dim> &dims_2 =
                    (pair.stage_2 == 0) ? f2.definition().schedule().dims() : f2.update(pair.stage_2-1).schedule().dims();
                int dim2_idx = dims_2.size() - (dims.size() - i);
                internal_assert(dim2_idx < (int)dims_2.size());
                string var = pair.func_2 + ".s" + std::to_string(pair.stage_2) + "." + dims_2[dim2_idx].var;

                replacements.emplace(var + ".loop_extent", make_const(Int(32), 1));
                replacements.emplace(var + ".loop_min", val);
                replacements.emplace(var + ".loop_max", val);
            }
        }

        const vector<string> f_args = f.args();
        Stmt produce = build_provide_loop_nest(f.name(), prefix, start_fuse, f_args, def, is_update);

        // Strip off the containing lets. The bounds of the parent fused loops
        // (i.e. the union bounds) might refer to them, so we need to move them
        // to the topmost position.
        while (const LetStmt *let = produce.as<LetStmt>()) {
            add_lets.push_back(std::make_pair(let->name, let->value));
            produce = let->body;
        }
        return produce;
    }

    void collect_all_dependence_helper(const map<string, bool> &skip, const string &prefix,
                                       const Definition &def, const FusedPair &p,
                                       vector<FusedPair> &dependence, set<string> &visited) {
        visited.insert(prefix);
        dependence.push_back(p);
        for (const FusedPair &pair : def.schedule().fused_pairs()) {
            if (skip.find(pair.func_2)->second) {
                continue;
            }
            const auto iter = env.find(pair.func_2);
            if (iter == env.end()) {
                continue;
            }
            const Function &f = iter->second;
            string prefix_2 = pair.func_2 + ".s" + std::to_string(pair.stage_2) + "." + pair.var_name;
            if (visited.find(prefix_2) == visited.end()) {
                const Definition &def_2 = (pair.stage_2 == 0) ? f.definition() : f.update(pair.stage_2 - 1);
                collect_all_dependence_helper(skip, prefix_2, def_2, pair, dependence, visited);
            }
        }
    }

    // Collect all fused pairs that directly/indirectly related to 'def'
    vector<FusedPair> collect_all_dependence(const map<string, bool> &skip, const Definition &def) {
        set<string> visited;
        vector<FusedPair> dependence;

        for (const FusedPair &pair : def.schedule().fused_pairs()) {
            if (skip.find(pair.func_2)->second) {
                continue;
            }
            const auto iter = env.find(pair.func_2);
            if (iter == env.end()) {
                continue;
            }
            const Function &f = iter->second;
            string prefix = pair.func_2 + ".s" + std::to_string(pair.stage_2) + "." + pair.var_name;
            if (visited.find(prefix) == visited.end()) {
                const Definition &def_2 = (pair.stage_2 == 0) ? f.definition() : f.update(pair.stage_2 - 1);
                collect_all_dependence_helper(skip, prefix, def_2, pair, dependence, visited);
            }
        }
        return dependence;
    }

    // Replace the bounds of the parent fused loop (i.e. the first one to be
    // realized in the group) with union of the bounds of the fused group.
    Stmt replace_parent_bound_with_union_bound(const map<string, bool> &skip, Function f,
                                               Stmt produce, const map<string, Expr> &bounds) {
        string prefix = f.name() + ".s0";
        const Definition &def = f.definition();
        const vector<Dim> &dims = def.schedule().dims(); // From inner to outer

        map<string, Expr> replacements;

        vector<FusedPair> dependence = collect_all_dependence(skip, def);

        // Compute the union of the bounds of the fused loops.
        for (const FusedPair &pair : dependence) {
            if (skip.find(pair.func_2)->second) {
                continue;
            }
            const auto iter = std::find_if(dims.begin(), dims.end(),
                [&pair](const Dim& d) { return var_name_match(d.var, pair.var_name); });
            internal_assert(iter != dims.end());
            // Should ignore the __outermost dummy dimension.
            for (size_t i = iter - dims.begin(); i < dims.size() - 1; ++i) {
                // The child's dim might have slightly different name from the parent, e.g
                // y.yi and yi.
                internal_assert(env.count(pair.func_2));
                const Function &f2 = env.find(pair.func_2)->second;
                const vector<Dim> &dims_2 =
                    (pair.stage_2 == 0) ? f2.definition().schedule().dims() : f2.update(pair.stage_2-1).schedule().dims();
                int dim2_idx = dims_2.size() - (dims.size() - i);
                internal_assert(dim2_idx < (int)dims_2.size());

                string var_2 = pair.func_2 + ".s" + std::to_string(pair.stage_2) + "." + dims_2[dim2_idx].var;
                internal_assert(bounds.count(var_2 + ".loop_min")) << "Fail to find bound of " << var_2 + ".loop_min" << "\n";
                internal_assert(bounds.count(var_2 + ".loop_max"));
                internal_assert(bounds.count(var_2 + ".loop_extent"));
                Expr min_2 = bounds.find(var_2 + ".loop_min")->second;
                Expr max_2 = bounds.find(var_2 + ".loop_max")->second;
                Expr extent_2 = bounds.find(var_2 + ".loop_extent")->second;

                string var_1 = prefix + "." + dims[i].var;
                internal_assert(bounds.count(var_1 + ".loop_min"));
                internal_assert(bounds.count(var_1 + ".loop_max"));
                internal_assert(bounds.count(var_1 + ".loop_extent"));

                Expr min_1, max_1, extent_1;
                const auto it = replacements.find(var_1 + ".loop_min");
                if (it == replacements.end()) {
                    min_1 = bounds.find(var_1 + ".loop_min")->second;
                    max_1 = bounds.find(var_1 + ".loop_max")->second;
                    extent_1 = bounds.find(var_1 + ".loop_extent")->second;
                } else {
                    min_1 = replacements[var_1 + ".loop_min"];
                    max_1 = replacements[var_1 + ".loop_max"];
                    extent_1 = replacements[var_1 + ".loop_extent"];
                }

                replacements[var_1 + ".loop_min"] = simplify(min(min_1, min_2));
                replacements[var_1 + ".loop_max"] = simplify(max(max_1, max_2));
                replacements[var_1 + ".loop_extent"] =
                    simplify((replacements[var_1 + ".loop_max"] + 1) - replacements[var_1 + ".loop_min"]);
            }
        }

        // Now, replace the bounds of the parent fused loops with the union bounds.
        produce = substitute_fused_bounds(produce, replacements);
        return produce;
    }

    Stmt build_realize_group(Stmt s) {
        for (size_t i = 0; i < group.size(); ++i) {
            if (function_is_used_in_stmt(group[i], s) || is_output_list[i]) {
                s = build_realize(s, group[i], is_output_list[i]);
            }
        }
        return s;
    }

    Stmt build_realize(Stmt s, Function func, bool is_output) {
        if (!is_output) {
            Region bounds;
            string name = func.name();
            const vector<string> func_args = func.args();
            for (int i = 0; i < func.dimensions(); i++) {
                const string &arg = func_args[i];
                Expr min = Variable::make(Int(32), name + "." + arg + ".min_realized");
                Expr extent = Variable::make(Int(32), name + "." + arg + ".extent_realized");
                bounds.push_back(Range(min, extent));
            }

            s = Realize::make(name, func.output_types(), bounds, const_true(), s);
        }

        // This is also the point at which we inject explicit bounds
        // for this realization.
        if (target.has_feature(Target::NoAsserts)) {
            return s;
        } else {
            return inject_explicit_bounds(s, func);
        }
    }

    using IRMutator::visit;

    void visit(const For *for_loop) {
        debug(3) << "InjectGroupRealization of " << group << " entering for loop over " << for_loop->name << "\n";

        Stmt body = for_loop->body;

        // Dig through any let statements
        vector<pair<string, Expr>> lets;
        while (const LetStmt *l = body.as<LetStmt>()) {
            lets.push_back(make_pair(l->name, l->value));
            body = l->body;
        }

        body = mutate(body);

        if (compute_level.match(for_loop->name)) {
            debug(3) << "Found compute level at " << for_loop->name << "\n";
            body = build_pipeline_group(body);
            found_compute_level = true;
        }

        if (store_level.match(for_loop->name)) {
            debug(3) << "Found store level at " << for_loop->name << "\n";
            internal_assert(found_compute_level)
                << "The compute loop level was not found within the store loop level!\n";
            body = build_realize_group(body);
            found_store_level = true;
        }

        // Reinstate the let statements
        for (size_t i = lets.size(); i > 0; i--) {
            body = LetStmt::make(lets[i - 1].first, lets[i - 1].second, body);
        }

        if (body.same_as(for_loop->body)) {
            stmt = for_loop;
        } else {
            stmt = For::make(for_loop->name,
                             for_loop->min,
                             for_loop->extent,
                             for_loop->for_type,
                             for_loop->device_api,
                             body);
        }
    }
};


class ComputeLegalSchedules : public IRVisitor {
public:
    struct Site {
        bool is_parallel;
        LoopLevel loop_level;
    };
    vector<Site> sites_allowed;
    bool found;

    ComputeLegalSchedules(Function f, const map<string, Function> &env) : found(false), func(f), env(env) {}

private:
    using IRVisitor::visit;

    vector<Site> sites;
    Function func;

    const map<string, Function> &env;

    void visit(const For *f) {
        f->min.accept(this);
        f->extent.accept(this);
        size_t first_dot = f->name.find('.');
        size_t last_dot = f->name.rfind('.');
        internal_assert(first_dot != string::npos && last_dot != string::npos);
        string func = f->name.substr(0, first_dot);
        string var = f->name.substr(last_dot + 1);
        LoopLevel loop_level;
        if (func.empty()) {
            internal_assert(!var.empty());
            loop_level = LoopLevel::root();
        } else {
            auto it = env.find(func);
            internal_assert(it != env.end()) << "Unable to find Function " << func << " in env (Var = " << var << ")\n";
            loop_level = LoopLevel(it->second, Var(var));
        }
        Site s = {f->is_parallel() ||
                  f->for_type == ForType::Vectorized,
                  loop_level};
        sites.push_back(s);
        f->body.accept(this);
        sites.pop_back();
    }

    void register_use() {
        if (!found) {
            found = true;
            sites_allowed = sites;
        } else {
            vector<Site> common_sites;

            // Take the common sites between sites and sites_allowed
            for (const Site &s1 : sites) {
                for (const Site &s2 : sites_allowed) {
                    if (s1.loop_level.match(s2.loop_level)) {
                        common_sites.push_back(s1);
                        break;
                    }
                }
            }

            sites_allowed.swap(common_sites);
        }
    }

    void visit(const Call *c) {
        IRVisitor::visit(c);

        if (c->name == func.name()) {
            register_use();
        }
    }

    void visit(const Variable *v) {
        if (v->type.is_handle() &&
            starts_with(v->name, func.name() + ".") &&
            ends_with(v->name, ".buffer")) {
            register_use();
        }
    }
};

string schedule_to_source(Function f,
                          LoopLevel store_at,
                          LoopLevel compute_at) {
    std::ostringstream ss;
    ss << f.name();
    if (compute_at.is_inline()) {
        ss << ".compute_inline()";
    } else {
        if (!store_at.match(compute_at)) {
            if (store_at.is_root()) {
                ss << ".store_root()";
            } else {
                string store_var_name = store_at.var().name();
                if (store_var_name == Var::outermost().name()) {
                    store_var_name = "Var::outermost()";
                }
                ss << ".store_at(" << store_at.func() << ", " << store_var_name << ")";
            }
        }
        if (compute_at.is_root()) {
            ss << ".compute_root()";
        } else {
            string compute_var_name = compute_at.var().name();
            if (compute_var_name == Var::outermost().name()) {
                compute_var_name = "Var::outermost()";
            }
            ss << ".compute_at(" << compute_at.func() << ", " << compute_var_name << ")";
        }
    }
    ss << ";";
    return ss.str();
}

class StmtUsesFunc : public IRVisitor {
    using IRVisitor::visit;
    string func;
    void visit(const Call *op) {
        if (op->name == func) {
            result = true;
        }
        IRVisitor::visit(op);
    }
public:
    bool result = false;
    StmtUsesFunc(string f) : func(f) {}
};

class PrintUsesOfFunc : public IRVisitor {
    using IRVisitor::visit;

    int indent = 1;
    string func, caller;
    bool last_print_was_ellipsis = false;
    std::ostream &stream;

    void do_indent() {
        for (int i = 0; i < indent; i++) {
            stream << "  ";
        }
    }

    void visit(const For *op) {
        if (ends_with(op->name, Var::outermost().name()) ||
            ends_with(op->name, LoopLevel::root().to_string())) {
            IRVisitor::visit(op);
        } else {

            int old_indent = indent;

            StmtUsesFunc uses(func);
            op->body.accept(&uses);
            if (!uses.result) {
                if (!last_print_was_ellipsis) {
                    do_indent();
                    stream << "...\n";
                    last_print_was_ellipsis = true;
                }
            } else {
                do_indent();
                stream << "for " << op->name << ":\n";
                last_print_was_ellipsis = false;
                indent++;
            }

            IRVisitor::visit(op);
            indent = old_indent;
        }
    }

    void visit(const ProducerConsumer *op) {
        if (op->is_producer) {
            string old_caller = caller;
            caller = op->name;
            op->body.accept(this);
            caller = old_caller;
        } else {
            IRVisitor::visit(op);
        }
    }

    void visit(const Call *op) {
        if (op->name == func) {
            do_indent();
            stream << caller << " uses " << func << "\n";
            last_print_was_ellipsis = false;
        } else {
            IRVisitor::visit(op);
        }
    }

public:
    PrintUsesOfFunc(string f, std::ostream &s) : func(f), stream(s) {}
};

// Check a schedule is legal, throwing an error if it is not. Returns
// whether or not a realization of the Func should be injected. Unused
// intermediate Funcs that somehow made it into the Func DAG can be
// discarded.
bool validate_schedule(Function f, Stmt s, const Target &target, bool is_output, const map<string, Function> &env) {

    // If f is extern, check that none of its inputs are scheduled inline.
    if (f.has_extern_definition()) {
        for (const ExternFuncArgument &arg : f.extern_arguments()) {
            if (arg.is_func()) {
                Function g(arg.func);
                if (g.schedule().compute_level().is_inline()) {
                    user_error
                        << "Func " << g.name() << " cannot be scheduled to be computed inline, "
                        << "because it is used in the externally-computed function " << f.name() << "\n";
                }
            }
        }
    }

    // Emit a warning if only some of the steps have been scheduled.
    bool any_scheduled = f.definition().schedule().touched();
    for (const Definition &r : f.updates()) {
        any_scheduled = any_scheduled || r.schedule().touched();
    }
    if (any_scheduled) {
        for (size_t i = 0; i < f.updates().size(); i++) {
            const Definition &r = f.update(i);
            if (!r.schedule().touched()) {
                user_warning << "Warning: Update step " << i
                             << " of function " << f.name()
                             << " has not been scheduled, even though some other"
                             << " steps have been. You may have forgotten to"
                             << " schedule it. If this was intentional, call "
                             << f.name() << ".update(" << i << ") to suppress"
                             << " this warning.\n";
            }
        }
    }

    // If the func is scheduled on the gpu, check that the relevant
    // api is enabled in the target.
    vector<Definition> definitions;
    definitions.push_back(f.definition());
    for (const Definition &def : f.updates()) {
        definitions.push_back(def);
    }

    for (size_t i = 0; i < definitions.size(); i++) {
        for (const Specialization &s : definitions[i].specializations()) {
            definitions.push_back(s.definition);
        }
    }

    for (const Definition &def : definitions) {
        const StageSchedule &s = def.schedule();
        for (const Dim &d : s.dims()) {
            if (!target.supports_device_api(d.device_api)) {
                user_error << "Schedule for Func " << f.name()
                           << " requires " << d.device_api
                           << " but no compatible target feature is enabled in target "
                           << target.to_string() << "\n";
            }
        }
    }

    LoopLevel store_at = f.schedule().store_level();
    LoopLevel compute_at = f.schedule().compute_level();

    // Outputs must be compute_root and store_root. They're really
    // store_in_user_code, but store_root is close enough.
    if (is_output) {
        if (store_at.is_root() && compute_at.is_root()) {
            return true;
        } else {
            user_error << "Func " << f.name() << " is an output, so must"
                       << " be scheduled compute_root (which is the default).\n";
        }
    }

    // Otherwise inspect the uses to see what's ok.
    ComputeLegalSchedules legal(f, env);
    s.accept(&legal);

    if (!is_output && !legal.found) {
        // It's not an output, and it's not called anywhere. Skip it.
        return false;
    }

    // Check if the schedule of the inlined function is legal. Since only
    // pure function can be inlined, we only need to call the validator on
    // pure function. An inlined Halide Func with multiple stages technically
    // will get lowered into compute_at innermost and thus can be treated
    // similarly as a non-inlined Func.
    if (store_at.is_inline() && compute_at.is_inline()) {
        if (f.is_pure()) {
            validate_schedule_inlined_function(f);
        }
        return true;
    }

    bool store_at_ok = false, compute_at_ok = false;
    const vector<ComputeLegalSchedules::Site> &sites = legal.sites_allowed;
    size_t store_idx = 0, compute_idx = 0;
    for (size_t i = 0; i < sites.size(); i++) {
        if (sites[i].loop_level.match(store_at)) {
            store_at_ok = true;
            store_idx = i;
        }
        if (sites[i].loop_level.match(compute_at)) {
            compute_at_ok = store_at_ok;
            compute_idx = i;
        }
    }

    // Check there isn't a parallel loop between the compute_at and the store_at
    std::ostringstream err;

    if (store_at_ok && compute_at_ok) {
        for (size_t i = store_idx + 1; i <= compute_idx; i++) {
            if (sites[i].is_parallel) {
                err << "Func \"" << f.name()
                    << "\" is stored outside the parallel loop over "
                    << sites[i].loop_level.to_string()
                    << " but computed within it. This is a potential race condition.\n";
                store_at_ok = compute_at_ok = false;
            }
        }
    }

    if (!store_at_ok || !compute_at_ok) {
        err << "Func \"" << f.name() << "\" is computed at the following invalid location:\n"
            << "  " << schedule_to_source(f, store_at, compute_at) << "\n"
            << "Legal locations for this function are:\n";
        for (size_t i = 0; i < sites.size(); i++) {
            err << "  " << schedule_to_source(f, sites[i].loop_level, sites[i].loop_level) << "\n";
        }
        err << "\"" << f.name() << "\" is used in the following places:\n";
        PrintUsesOfFunc printer(f.name(), err);
        s.accept(&printer);

        user_error << err.str();
    }

    return true;
}

void validate_fused_group_schedule_helper(const string &fn, size_t stage,
                                          const Definition &def_1,
                                          const map<string, Function> &env) {
    for (const auto &p : def_1.schedule().fused_pairs()) {
        internal_assert((fn == p.func_1) && (stage == p.stage_1));

        const auto iter1 = env.find(p.func_1);
        const auto iter2 = env.find(p.func_2);
        internal_assert(iter1 != env.end());

        if (iter2 == env.end()) { // The function is not used anywhere
            continue;
        }

        const Function &func_1 = iter1->second;
        const Function &func_2 = iter2->second;
        const Definition &def_2 = (p.stage_2 == 0) ? func_2.definition() : func_2.update(p.stage_2 - 1);

        // f2.compute_with(f1, var) is allowed only if f2 has no specializations.
        user_assert(func_2.definition().specializations().empty())
            << "Func " << func_2.name() << " is scheduled to be computed with "
            << func_1.name() << ", so it must not have any specializations.\n";

        // Verify that the functions being computed with are not scheduled inline.
        user_assert(!func_1.definition().schedule().compute_level().is_inline())
            << "Invalid compute_with: " << p.func_1 << ".s" << p.stage_1
            << " is scheduled inline.\n";
        user_assert(!func_2.definition().schedule().compute_level().is_inline())
            << "Invalid compute_with: " << p.func_2 << ".s" << p.stage_2
            << " is scheduled inline.\n";

        // Verify that the functions being computed with does not have extern definitions.
        user_assert(!func_1.has_extern_definition())
            << "Invalid compute_with: " << p.func_1 << ".s" << p.stage_1
            << " has extern definition.\n";
        user_assert(!func_2.has_extern_definition())
            << "Invalid compute_with: " << p.func_2 << ".s" << p.stage_2
            << " has extern definition.\n";

        // Verify that they are computed at the same loop level.
        user_assert((p.func_1 == p.func_2) ||
                    (func_1.definition().schedule().compute_level() ==
                     func_2.definition().schedule().compute_level()))
            << "Invalid compute_with: the compute levels of " << p.func_1 << ".s" << p.stage_1
            << " (computed at " << func_1.definition().schedule().compute_level().to_string()
            << ") and " << p.func_2 << ".s" << p.stage_2 << " ("
            << func_2.definition().schedule().compute_level().to_string() << ") do not match.\n";

        const vector<Dim> &dims_1 = def_1.schedule().dims();
        const vector<Dim> &dims_2 = def_2.schedule().dims();

        // Assert that the variable specified in compute_with is in the dim list.
        const auto iter_1 = std::find_if(dims_1.begin(), dims_1.end(),
            [&p](const Dim& d) { return var_name_match(d.var, p.var_name); });
        user_assert(iter_1 != dims_1.end())
            << "Invalid compute_with: cannot find " << p.var_name << " in "
            << p.func_1 << ".s" << p.stage_1 << "\n";

        const auto iter_2 = std::find_if(dims_2.begin(), dims_2.end(),
            [&p](const Dim& d) { return var_name_match(d.var, p.var_name); });
        user_assert(iter_2 != dims_2.end())
            << "Invalid compute_with: cannot find " << p.var_name << " in "
            << p.func_2 << ".s" << p.stage_2 << "\n";

        // Verify that their dimensions up to "var_name" are the same.
        size_t start_fuse_1 = iter_1 - dims_1.begin();
        size_t start_fuse_2 = iter_2 - dims_2.begin();

        int n_fused = dims_1.size() - start_fuse_1 - 1; // Ignore __outermost
        user_assert(n_fused == (int)(dims_2.size() - start_fuse_2 - 1))
            << "Invalid compute_with: # of fused dims of " << p.func_1 << ".s"
            << p.stage_1 << " and " << p.func_2 << ".s" << p.stage_2 << " do not match.\n";

        for (int i = 0; i < n_fused; ++i) {
            const Dim &d1 = dims_1[start_fuse_1 + i];
            const Dim &d2 = dims_2[start_fuse_2 + i];
            bool equal = var_name_match(d1.var, d2.var) && (d1.for_type == d2.for_type) &&
               (d1.device_api == d2.device_api) && (d1.dim_type == d2.dim_type);
            if (!equal) {
                user_error << "Invalid compute_with: dims " << i << " of " << p.func_1 << ".s"
                           << p.stage_1 << "(" << dims_1[start_fuse_1 + i].var << ") and " << p.func_2
                           << ".s" << p.stage_2 << "(" << dims_2[start_fuse_2 + i].var << ") do not match.\n";
            }
        }

        // If both stages computed_with are from the same Func, verify that the dims
        // computed with are the results of same application of splits/renames/etc.
        // Also, if it is a split dimension, verify that it doesn't use ShiftInwards
        // as tail strategy since this may affect correctness.
        if (p.func_1 == p.func_2) { // Update and its preceeding stage are fused
            const vector<string> pure_dims_1 = func_1.args();
            const vector<ReductionVariable> &rvars_1 = def_1.schedule().rvars();
            const vector<Split> &splits_1 = def_1.schedule().splits();
            const vector<Split> &splits_2 = def_2.schedule().splits();

            for (int i = 0; i < n_fused; ++i) {
                const string &var = dims_1[start_fuse_1 + i].var;
                {
                    const auto iter = std::find_if(pure_dims_1.begin(), pure_dims_1.end(),
                        [&var](const string& d) { return (d == var); });
                    if (iter != pure_dims_1.end()) {
                        // It is a pure var, no need to check the schedule.
                        continue;
                    }
                }
                {
                    const auto iter = std::find_if(rvars_1.begin(), rvars_1.end(),
                        [&var](const ReductionVariable& rv) { return (rv.var == var); });
                    if (iter != rvars_1.end()) {
                        // It is an rvar, no need to check the schedule.
                        continue;
                    }
                }
                // Relevant splits that produce this dim if there is any
                vector<Split> s_1, s_2;
                {
                    vector<string> relevant_dims = {var};
                    for (size_t j = splits_1.size(); j > 0; --j) {
                        const Split &s = splits_1[j-1];
                        bool relevant =
                            std::find_if(relevant_dims.begin(), relevant_dims.end(),
                                [&s](const string& d) { return (d == s.old_var); })
                            != relevant_dims.end();
                        relevant = relevant || (std::find_if(relevant_dims.begin(), relevant_dims.end(),
                                                    [&s](const string& d) { return (d == s.outer); })
                                                != relevant_dims.end());

                        if (s.is_split() || s.is_fuse()) {
                            relevant = relevant || (std::find_if(relevant_dims.begin(), relevant_dims.end(),
                                                        [&s](const string& d) { return (d == s.inner); })
                                                    != relevant_dims.end());
                        }
                        if (relevant) {
                            relevant_dims.push_back(s.old_var);
                            relevant_dims.push_back(s.outer);
                            if (s.is_split() || s.is_fuse()) {
                                relevant_dims.push_back(s.inner);
                            }
                            s_1.push_back(s);
                        }
                    }
                }
                {
                    vector<string> relevant_dims = {var};
                    for (size_t j = splits_2.size(); j > 0; --j) {
                        const Split &s = splits_2[j-1];
                        bool relevant =
                            std::find_if(relevant_dims.begin(), relevant_dims.end(),
                                [&s](const string& d) { return (d == s.old_var); })
                            != relevant_dims.end();
                        relevant = relevant || (std::find_if(relevant_dims.begin(), relevant_dims.end(),
                                                    [&s](const string& d) { return (d == s.outer); })
                                                != relevant_dims.end());

                        if (s.is_split() || s.is_fuse()) {
                            relevant = relevant || (std::find_if(relevant_dims.begin(), relevant_dims.end(),
                                                        [&s](const string& d) { return (d == s.inner); })
                                                    != relevant_dims.end());
                        }
                        if (relevant) {
                            relevant_dims.push_back(s.old_var);
                            relevant_dims.push_back(s.outer);
                            if (s.is_split() || s.is_fuse()) {
                                relevant_dims.push_back(s.inner);
                            }
                            s_2.push_back(s);
                        }
                    }
                }

                user_assert(s_1.size() == s_2.size())
                    << "Invalid compute_with: dim " << var << " in " << p.func_1 << ".s"
                    << p.stage_1 << " and " << p.func_2 << ".s" << p.stage_2
                    << " results from different schedules: " << s_1.size() << " vs. "
                    << s_2.size() << " schedules.\n";

                for (size_t k = 0; k < s_1.size(); ++k) {
                    const Split &s1 = s_1[k];
                    const Split &s2 = s_2[k];
                    bool match = (s1.split_type == s2.split_type) && (s1.old_var == s2.old_var) &&
                        (s1.outer == s2.outer) && equal(s1.factor, s2.factor) && (s1.exact == s2.exact);

                    if (s1.is_split() || s1.is_fuse()) {
                        match = match && (s1.inner == s2.inner);
                    }

                    user_assert(match)
                        << "Invalid compute_with: dim " << var << " in " << p.func_1 << ".s"
                        << p.stage_1 << ") and " << p.func_2 << ".s" << p.stage_2
                        << " results from different schedules.\n";

                    if (s1.is_split()) {
                        user_assert(s1.tail != TailStrategy::ShiftInwards)
                            << "When splitting Var " << s1.old_var
                            << " ShiftInwards is not a legal tail strategy since its inner/outer is fused, as"
                            << " it may change the meaning of the algorithm\n";
                    }
                }
            }
        }

    }
}

void validate_fused_groups_schedule(const vector<vector<string>> &fused_groups,
                                   const map<string, Function> &env) {
    for (const vector<string> &group : fused_groups) {
        for (const auto &fn : group) {
            const auto iter = env.find(fn);
            internal_assert(iter != env.end());

            validate_fused_group_schedule_helper(
                iter->first, 0, iter->second.definition(), env);
            for (size_t i = 0; i < iter->second.updates().size(); ++i) {
                validate_fused_group_schedule_helper(
                    iter->first, i + 1, iter->second.updates()[i], env);
            }
        }
    }
}

class RemoveLoopsOverOutermost : public IRMutator {
    using IRMutator::visit;

    void visit(const For *op) {
        if (ends_with(op->name, ".__outermost") &&
            is_one(simplify(op->extent)) &&
            op->device_api == DeviceAPI::None) {
            stmt = mutate(substitute(op->name, op->min, op->body));
        } else {
            IRMutator::visit(op);
        }
    }

    void visit(const LetStmt *op) {
        if (ends_with(op->name, ".__outermost.loop_extent") ||
            ends_with(op->name, ".__outermost.loop_min") ||
            ends_with(op->name, ".__outermost.loop_max")) {
            stmt = mutate(substitute(op->name, simplify(op->value), op->body));
        } else {
            IRMutator::visit(op);
        }
    }
};

Stmt schedule_functions(const vector<Function> &outputs,
                        const vector<string> &order,
                        const vector<vector<string>> &fused_groups,
                        const map<string, Function> &env,
                        const Target &target,
                        bool &any_memoized) {

    string root_var = LoopLevel::root().to_string();
    Stmt s = For::make(root_var, 0, 1, ForType::Serial, DeviceAPI::Host, Evaluate::make(0));

    any_memoized = false;

    validate_fused_groups_schedule(fused_groups, env);

    for (size_t i = fused_groups.size(); i > 0; --i) {
        const vector<string> &group = fused_groups[i-1];
        vector<Function> funcs;
        vector<bool> is_output_list;
        for (const string &name: group) {
            Function f = env.find(name)->second;
            bool is_output = false;

            for (Function o : outputs) {
                is_output = is_output | o.same_as(f);
            }
            bool necessary = validate_schedule(f, s, target, is_output, env);
            if (!necessary) {
                // The way in which the function was referred to in the
                // function DAG must not actually result in a use in the
                // code. This can happen if you inline a Tuple function,
                // ignoring one of the Tuple elements, and that Tuple
                // element is the sole call to a function with an update
                // definition.
                continue;
            }
            any_memoized = any_memoized || f.schedule().memoized();
            funcs.push_back(f);
            is_output_list.push_back(is_output);
        }
        if (funcs.empty()) {
            continue;
        }

        int relevant_fused_pair = 0;
        for (const auto &pair : funcs[0].definition().schedule().fused_pairs()) {
            if (env.find(pair.func_2) == env.end()) {
                continue;
            }
            relevant_fused_pair += 1;
        }
        if ((funcs.size() == 1) && (relevant_fused_pair == 0)) {
            // There is only one function in the group and there is
            // no loop fusion among its definition
            if (funcs[0].can_be_inlined() &&
                funcs[0].schedule().compute_level().is_inline()) {
                debug(1) << "Inlining " << funcs[0].name() << '\n';
                s = inline_function(s, funcs[0]);
            } else {
                debug(1) << "Injecting realization of " << funcs[0].name() << '\n';
                InjectRealization injector(funcs[0], is_output_list[0], target, env);
                s = injector.mutate(s);
                internal_assert(injector.found_store_level && injector.found_compute_level);
            }
        } else {
            InjectGroupRealization injector(funcs, is_output_list, target, order, env);
            s = injector.mutate(s);
            internal_assert(injector.found_store_level && injector.found_compute_level);
        }

        debug(2) << s << '\n';
    }

    // We can remove the loop over root now
    const For *root_loop = s.as<For>();
    internal_assert(root_loop);
    s = root_loop->body;

    // We can also remove all the loops over __outermost now.
    s = RemoveLoopsOverOutermost().mutate(s);

    return s;

}

}
}<|MERGE_RESOLUTION|>--- conflicted
+++ resolved
@@ -159,8 +159,8 @@
     // some let stmts (e.g. the rebase let stmt) might depend on this vars;
     // otherwise, this may mess up the bounds_touched computation.
     int n_predicates_inner = 0;
-    for (int i = start_fuse; (i >= 0) && (i < (int)s.dims().size()-1); ++i) {
-        const Dim &dim = s.dims()[i];
+    for (int i = start_fuse; (i >= 0) && (i < (int)stage_s.dims().size()-1); ++i) {
+        const Dim &dim = stage_s.dims()[i];
         Expr var = Variable::make(Int(32), prefix + dim.var);
         Expr max = Variable::make(Int(32), prefix + dim.var + ".loop_max");
         Expr min = Variable::make(Int(32), prefix + dim.var + ".loop_min");
@@ -185,11 +185,7 @@
 
     // Resort the containers vector so that lets are as far outwards
     // as possible. Use reverse insertion sort. Start at the first letstmt.
-<<<<<<< HEAD
-    for (int i = (int)s.dims().size(); i < (int)nest.size() - n_predicates_inner - n_predicates; i++) {
-=======
-    for (int i = (int)stage_s.dims().size(); i < (int)nest.size() - n_predicates; i++) {
->>>>>>> 241a5934
+    for (int i = (int)stage_s.dims().size(); i < (int)nest.size() - n_predicates_inner - n_predicates; i++) {
         // Only push up LetStmts.
         internal_assert(nest[i].value.defined());
         internal_assert(nest[i].type == Container::Let);
@@ -370,12 +366,8 @@
 
     // Default schedule/values if there is no specialization
     Stmt stmt = build_provide_loop_nest_helper(
-<<<<<<< HEAD
         func_name, prefix, start_fuse, dims, site, values,
-        def.split_predicate(), def.schedule(), is_update);
-=======
-        func_name, prefix, dims, site, values, def.split_predicate(), f_sched, def.schedule(), is_update);
->>>>>>> 241a5934
+        def.split_predicate(), f_sched, def.schedule(), is_update);
 
     // Make any specialized copies
     const vector<Specialization> &specializations = def.specializations();
@@ -385,11 +377,8 @@
         const Definition &s_def = s.definition;
         Stmt then_case;
         if (s.failure_message.empty()) {
-<<<<<<< HEAD
-            then_case = build_provide_loop_nest(func_name, prefix, start_fuse, dims, s_def, is_update);
-=======
-            then_case = build_provide_loop_nest(func_name, prefix, dims, f_sched, s_def, is_update);
->>>>>>> 241a5934
+            then_case = build_provide_loop_nest(func_name, prefix, start_fuse, dims,
+                                                f_sched, s_def, is_update);
         } else {
             internal_assert(equal(c, const_true()));
             // specialize_fail() should only be possible on the final specialization
@@ -596,11 +585,7 @@
 
         string prefix = f.name() + ".s0.";
         vector<string> dims = f.args();
-<<<<<<< HEAD
-        return build_provide_loop_nest(f.name(), prefix, -1, dims, f.definition(), false);
-=======
-        return build_provide_loop_nest(f.name(), prefix, dims, f.schedule(), f.definition(), false);
->>>>>>> 241a5934
+        return build_provide_loop_nest(f.name(), prefix, -1, dims, f.schedule(), f.definition(), false);
     }
 }
 
@@ -615,11 +600,7 @@
         string prefix = f.name() + ".s" + std::to_string(i+1) + ".";
 
         vector<string> dims = f.args();
-<<<<<<< HEAD
-        Stmt loop = build_provide_loop_nest(f.name(), prefix, -1, dims, def, true);
-=======
-        Stmt loop = build_provide_loop_nest(f.name(), prefix, dims, f.schedule(), def, true);
->>>>>>> 241a5934
+        Stmt loop = build_provide_loop_nest(f.name(), prefix, -1, dims, f.schedule(), def, true);
         updates.push_back(loop);
     }
 
@@ -1362,7 +1343,8 @@
                 internal_assert(env.count(pair.func_2));
                 const Function &f2 = env.find(pair.func_2)->second;
                 const vector<Dim> &dims_2 =
-                    (pair.stage_2 == 0) ? f2.definition().schedule().dims() : f2.update(pair.stage_2-1).schedule().dims();
+                    (pair.stage_2 == 0) ? f2.definition().schedule().dims() :
+                                          f2.update(pair.stage_2-1).schedule().dims();
                 int dim2_idx = dims_2.size() - (dims.size() - i);
                 internal_assert(dim2_idx < (int)dims_2.size());
                 string var = pair.func_2 + ".s" + std::to_string(pair.stage_2) + "." + dims_2[dim2_idx].var;
@@ -1374,7 +1356,8 @@
         }
 
         const vector<string> f_args = f.args();
-        Stmt produce = build_provide_loop_nest(f.name(), prefix, start_fuse, f_args, def, is_update);
+        Stmt produce = build_provide_loop_nest(f.name(), prefix, start_fuse, f_args,
+                                               f.schedule(), def, is_update);
 
         // Strip off the containing lets. The bounds of the parent fused loops
         // (i.e. the union bounds) might refer to them, so we need to move them
@@ -1948,10 +1931,10 @@
             << func_1.name() << ", so it must not have any specializations.\n";
 
         // Verify that the functions being computed with are not scheduled inline.
-        user_assert(!func_1.definition().schedule().compute_level().is_inline())
+        user_assert(!func_1.schedule().compute_level().is_inline())
             << "Invalid compute_with: " << p.func_1 << ".s" << p.stage_1
             << " is scheduled inline.\n";
-        user_assert(!func_2.definition().schedule().compute_level().is_inline())
+        user_assert(!func_2.schedule().compute_level().is_inline())
             << "Invalid compute_with: " << p.func_2 << ".s" << p.stage_2
             << " is scheduled inline.\n";
 
@@ -1965,12 +1948,12 @@
 
         // Verify that they are computed at the same loop level.
         user_assert((p.func_1 == p.func_2) ||
-                    (func_1.definition().schedule().compute_level() ==
-                     func_2.definition().schedule().compute_level()))
+                    (func_1.schedule().compute_level() ==
+                     func_2.schedule().compute_level()))
             << "Invalid compute_with: the compute levels of " << p.func_1 << ".s" << p.stage_1
-            << " (computed at " << func_1.definition().schedule().compute_level().to_string()
+            << " (computed at " << func_1.schedule().compute_level().to_string()
             << ") and " << p.func_2 << ".s" << p.stage_2 << " ("
-            << func_2.definition().schedule().compute_level().to_string() << ") do not match.\n";
+            << func_2.schedule().compute_level().to_string() << ") do not match.\n";
 
         const vector<Dim> &dims_1 = def_1.schedule().dims();
         const vector<Dim> &dims_2 = def_2.schedule().dims();
