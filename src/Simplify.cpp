--- conflicted
+++ resolved
@@ -524,19 +524,14 @@
         }
     }
 
-<<<<<<< HEAD
-    void visit(const Variable *op) {
+    Expr visit(const Variable *op) override {
         if (bounds_info.contains(op->name)) {
             std::pair<int64_t, int64_t> bounds = bounds_info.get(op->name);
             if (bounds.first == bounds.second) {
-                expr = make_const(op->type, bounds.first);
-                return;
-            }
-        }
-
-=======
-    Expr visit(const Variable *op) override {
->>>>>>> b29a3cbf
+                return make_const(op->type, bounds.first);
+            }
+        }
+
         if (var_info.contains(op->name)) {
             VarInfo &info = var_info.ref(op->name);
 
@@ -1293,31 +1288,27 @@
                    add_b &&
                    equal(add_a->b, add_b->a)) {
             // (b + a) - (a + c) -> b - c
-<<<<<<< HEAD
-            expr = mutate(add_a->a - add_b->b);
+            return mutate(add_a->a - add_b->b);
         } else if (add_a &&
                    add_a_a &&
                    equal(add_a_a->a, b)) {
             // ((a + b) + c) - a -> b + c
-            expr = mutate(add_a_a->b + add_a->b);
+            return mutate(add_a_a->b + add_a->b);
         } else if (add_a &&
                    add_a_a &&
                    equal(add_a_a->b, b)) {
             // ((a + b) + c) - b -> a + c
-            expr = mutate(add_a_a->a + add_a->b);
+            return mutate(add_a_a->a + add_a->b);
         } else if (add_a &&
                    add_a_b &&
                    equal(add_a_b->a, b)) {
             // (a + (b + c)) - b -> a + c
-            expr = mutate(add_a->a + add_a_b->b);
+            return mutate(add_a->a + add_a_b->b);
         } else if (add_a &&
                    add_a_b &&
                    equal(add_a_b->b, b)) {
             // (a + (b + c)) - c -> a + b
-            expr = mutate(add_a->a + add_a_b->a);
-=======
-            return mutate(add_a->a - add_b->b);
->>>>>>> b29a3cbf
+            return mutate(add_a->a + add_a_b->a);
         } else if (no_overflow(op->type) &&
                    div_b && sub_div_b_a &&
                    is_simple_const(a) &&
@@ -1490,8 +1481,7 @@
                    equal(mul_b->b, div_b_a->b) &&
                    equal(div_b_a->a, a)) {
             // x - (x/4)*4 -> x%4
-<<<<<<< HEAD
-            expr = mutate(a % mul_b->b);
+            return mutate(a % mul_b->b);
         } else if (mul_a &&
                    mul_b &&
                    const_int(mul_a->b, &ia) &&
@@ -1499,7 +1489,7 @@
                    ib % ia == 0) {
             // x * a - y * (a * b) -> (x - y * b) * a
             Expr ratio = make_const(a.type(), div_imp(ib, ia));
-            expr = mutate((mul_a->a - mul_b->a * ratio) * mul_a->b);
+            return mutate((mul_a->a - mul_b->a * ratio) * mul_a->b);
         } else if (mul_a &&
                    mul_b &&
                    const_int(mul_a->b, &ia) &&
@@ -1507,10 +1497,7 @@
                    ia % ib == 0) {
             // x * (a * b) - y * a -> (x * b - y) * a
             Expr ratio = make_const(a.type(), div_imp(ia, ib));
-            expr = mutate((mul_a->a * ratio - mul_b->a) * mul_b->b);
-=======
-            return mutate(a % mul_b->b);
->>>>>>> b29a3cbf
+            return mutate((mul_a->a * ratio - mul_b->a) * mul_b->b);
         } else if (div_a &&
                    div_b &&
                    is_positive_const(div_a->b) &&
@@ -1928,19 +1915,12 @@
                    broadcast_b &&
                    const_int(broadcast_b->value, &ib) &&
                    ib != 0 &&
-<<<<<<< HEAD
                    (ic = gcd(mod_rem.modulus, ib)) > 1 &&
                    div_imp((int64_t)mod_rem.remainder, ic) == div_imp(mod_rem.remainder + (ramp_a->lanes-1)*ia, ic)) {
             // ramp(k*(a*c) + x, y, w) / (b*c) = broadcast(k/b, w) if x/c == (x + (w-1)*y)/c
             // The ramp lanes can't actually change the result, so we
             // can just divide the base and broadcast it.
-            expr = mutate(Broadcast::make(ramp_a->base / broadcast_b->value, ramp_a->lanes));
-=======
-                   mod_rem.modulus % ib == 0 &&
-                   div_imp((int64_t)mod_rem.remainder, ib) == div_imp(mod_rem.remainder + (ramp_a->lanes-1)*ia, ib)) {
-            // ramp(k*z + x, y, w) / z = broadcast(k, w) if x/z == (x + (w-1)*y)/z
             return mutate(Broadcast::make(ramp_a->base / broadcast_b->value, ramp_a->lanes));
->>>>>>> b29a3cbf
         } else if (no_overflow(op->type) &&
                    div_a &&
                    const_int(div_a->b, &ia) &&
@@ -2127,7 +2107,7 @@
             ia = div_imp(ia, id);
             ib = div_imp(ib, id);
             ic = div_imp(ic, id);
-            expr = mutate((mul_a_a->a * make_const(op->type, ia) + make_const(op->type, ib)) / make_const(op->type, ic));
+            return mutate((mul_a_a->a * make_const(op->type, ia) + make_const(op->type, ib)) / make_const(op->type, ic));
         } else if (no_overflow(op->type) &&
                    add_a &&
                    equal(add_a->a, b)) {
@@ -2320,7 +2300,7 @@
                    (ib % ia == 0)) {
             // (x * a) % (a * b) -> (x % b) * a
             Expr ratio = make_const(a.type(), div_imp(ib, ia));
-            expr = mutate((mul_a->a % ratio) * mul_a->b);
+            return mutate((mul_a->a % ratio) * mul_a->b);
         } else if (no_overflow(op->type) &&
                    add_a &&
                    mul_a_a &&
@@ -4143,19 +4123,15 @@
         } else if (sel_f &&
                    equal(sel_f->true_value, true_value)) {
             // select(a, d, select(b, d, c)) -> select(a || b, d, c)
-<<<<<<< HEAD
-            expr = mutate(Select::make(condition || sel_f->condition, true_value, sel_f->false_value));
+            return mutate(Select::make(condition || sel_f->condition, true_value, sel_f->false_value));
         } else if (sel_t &&
                    equal(sel_t->condition, condition)) {
             // select(a, select(a, b, c), d) -> select(a, b, d)
-            expr = mutate(Select::make(condition, sel_t->true_value, false_value));
+            return mutate(Select::make(condition, sel_t->true_value, false_value));
         } else if (sel_f &&
                    equal(sel_f->condition, condition)) {
             // select(a, b, select(a, c, d)) -> select(a, b, d)
-            expr = mutate(Select::make(condition, true_value, sel_f->false_value));
-=======
-            return mutate(Select::make(condition || sel_f->condition, true_value, sel_f->false_value));
->>>>>>> b29a3cbf
+            return mutate(Select::make(condition, true_value, sel_f->false_value));
         } else if (add_t &&
                    add_f &&
                    equal(add_t->a, add_f->a)) {
@@ -4433,10 +4409,10 @@
 
             if (const_int(a, &ia) &&
                 const_int(b, &ib)) {
-                expr = make_const(op->type, ia & ib);
+                return make_const(op->type, ia & ib);
             } else if (const_uint(a, &ua) &&
                        const_uint(b, &ub)) {
-                expr = make_const(op->type, ua & ub) ;
+                return make_const(op->type, ua & ub) ;
             } else if (const_int(b, &ib) &&
                 !b.type().is_max(ib) &&
                 is_const_power_of_two_integer(make_const(a.type(), ib + 1), &bits)) {
@@ -4458,60 +4434,57 @@
             if (propagate_indeterminate_expression(a, b, op->type, &expr)) {
                 return expr;
             }
-<<<<<<< HEAD
             int64_t ia, ib;
             uint64_t ua, ub;
             if (const_int(a, &ia) &&
                 const_int(b, &ib)) {
-                expr = make_const(op->type, ia | ib);
+                return make_const(op->type, ia | ib);
             } else if (const_uint(a, &ua) &&
                        const_uint(b, &ub)) {
-                expr = make_const(op->type, ua | ub);
+                return make_const(op->type, ua | ub);
             } else if (a.same_as(op->args[0]) && b.same_as(op->args[1])) {
-                expr = op;
-=======
-            if (a.same_as(op->args[0]) && b.same_as(op->args[1])) {
                 return op;
->>>>>>> b29a3cbf
             } else {
                 return a | b;
             }
         } else if (op->is_intrinsic(Call::bitwise_not)) {
             Expr a = mutate(op->args[0]);
+            Expr expr;
             if (propagate_indeterminate_expression(a, op->type, &expr)) {
-                return;
+                return expr;
             }
             int64_t ia;
             uint64_t ua;
             if (const_int(a, &ia)) {
-                expr = make_const(op->type, ~ia);
+                return make_const(op->type, ~ia);
             } else if (const_uint(a, &ua)) {
-                expr = make_const(op->type, ~ua);
+                return make_const(op->type, ~ua);
             } else if (a.same_as(op->args[0])) {
-                expr = op;
+                return op;
             } else {
-                expr = ~a;
+                return ~a;
             }
         } else if (op->is_intrinsic(Call::reinterpret)) {
             Expr a = mutate(op->args[0]);
+            Expr expr;
             if (propagate_indeterminate_expression(a, op->type, &expr)) {
-                return;
+                return expr;
             }
             int64_t ia;
             uint64_t ua;
             bool vector = op->type.is_vector() || a.type().is_vector();
             if (op->type == a.type()) {
-                expr = a;
+                return a;
             } else if (const_int(a, &ia) && op->type.is_uint() && !vector) {
                 // int -> uint
-                expr = make_const(op->type, (uint64_t)ia);
+                return make_const(op->type, (uint64_t)ia);
             } else if (const_uint(a, &ua) && op->type.is_int() && !vector) {
                 // uint -> int
-                expr = make_const(op->type, (int64_t)ua);
+                return make_const(op->type, (int64_t)ua);
             } else if (a.same_as(op->args[0])) {
-                expr = op;
+                return op;
             } else {
-                expr = reinterpret(op->type, a);
+                return reinterpret(op->type, a);
             }
         } else if (op->is_intrinsic(Call::abs)) {
             // Constant evaluate abs(x).
@@ -5324,14 +5297,9 @@
             equal(op->condition, body_if->condition)) {
             // We can move the allocation into the if body case. The
             // else case must not use it.
-<<<<<<< HEAD
-            stmt = Allocate::make(op->name, op->type, op->memory_type,
-                                  new_extents, condition, body_if->then_case,
-=======
-            Stmt stmt = Allocate::make(op->name, op->type, new_extents,
-                                  condition, body_if->then_case,
->>>>>>> b29a3cbf
-                                  new_expr, op->free_function);
+            Stmt stmt = Allocate::make(op->name, op->type, op->memory_type,
+                                       new_extents, condition, body_if->then_case,
+                                       new_expr, op->free_function);
             return IfThenElse::make(body_if->condition, stmt, body_if->else_case);
         } else if (all_extents_unmodified &&
                    body.same_as(op->body) &&
@@ -5339,13 +5307,8 @@
                    new_expr.same_as(op->new_expr)) {
             return op;
         } else {
-<<<<<<< HEAD
-            stmt = Allocate::make(op->name, op->type, op->memory_type,
+            return Allocate::make(op->name, op->type, op->memory_type,
                                   new_extents, condition, body,
-=======
-            return Allocate::make(op->name, op->type, new_extents,
-                                  condition, body,
->>>>>>> b29a3cbf
                                   new_expr, op->free_function);
         }
     }
@@ -5470,13 +5433,8 @@
 
 class SimplifyExprs : public IRMutator2 {
 public:
-<<<<<<< HEAD
-    using IRMutator::mutate;
-    Expr mutate(const Expr &e) {
-=======
     using IRMutator2::mutate;
     Expr mutate(const Expr &e) override {
->>>>>>> b29a3cbf
         return simplify(e);
     }
 };
