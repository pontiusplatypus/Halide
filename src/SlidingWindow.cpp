#include "SlidingWindow.h"
#include "IRMutator.h"
#include "IROperator.h"
#include "Scope.h"
#include "Debug.h"
#include "Substitute.h"
#include "IRPrinter.h"
#include "Simplify.h"
#include "Monotonic.h"
#include "Bounds.h"

namespace Halide {
namespace Internal {

using std::string;
using std::map;

namespace {

// Does an expression depend on a particular variable?
class ExprDependsOnVar : public IRVisitor {
    using IRVisitor::visit;

    void visit(const Variable *op) {
        if (op->name == var) result = true;
    }

    void visit(const Let *op) {
        op->value.accept(this);
        // The name might be hidden within the body of the let, in
        // which case there's no point descending.
        if (op->name != var) {
            op->body.accept(this);
        }
    }
public:

    bool result;
    string var;

    ExprDependsOnVar(string v) : result(false), var(v) {
    }
};

bool expr_depends_on_var(Expr e, string v) {
    ExprDependsOnVar depends(v);
    e.accept(&depends);
    return depends.result;
}


class ExpandExpr : public IRMutator2 {
    using IRMutator2::visit;
    const Scope<Expr> &scope;

    Expr visit(const Variable *var) override {
        if (scope.contains(var->name)) {
            Expr expr = scope.get(var->name);
            debug(3) << "Fully expanded " << var->name << " -> " << expr << "\n";
            return expr;
        } else {
            return var;
        }
    }

public:
    ExpandExpr(const Scope<Expr> &s) : scope(s) {}

};

// Perform all the substitutions in a scope
Expr expand_expr(Expr e, const Scope<Expr> &scope) {
    ExpandExpr ee(scope);
    Expr result = ee.mutate(e);
    debug(3) << "Expanded " << e << " into " << result << "\n";
    return result;
}

}

// Perform sliding window optimization for a function over a
// particular serial for loop
class SlidingWindowOnFunctionAndLoop : public IRMutator2 {
    Function func;
    string loop_var;
    Expr loop_min;
    Scope<Expr> scope;

    map<string, Expr> replacements;

    using IRMutator2::visit;

    // Check if the dimension at index 'dim_idx' is always pure (i.e. equal to 'dim')
    // in the definition (including in its specializations)
    bool is_dim_always_pure(const Definition &def, const string& dim, int dim_idx) {
        const Variable *var = def.args()[dim_idx].as<Variable>();
        if ((!var) || (var->name != dim)) {
            return false;
        }

        for (const auto &s : def.specializations()) {
            bool pure = is_dim_always_pure(s.definition, dim, dim_idx);
            if (!pure) {
                return false;
            }
        }
        return true;
    }

    Stmt visit(const ProducerConsumer *op) override {
        if (!op->is_producer || (op->name != func.name())) {
            return IRMutator2::visit(op);
        } else {
            Stmt stmt = op;

            // We're interested in the case where exactly one of the
            // dimensions of the buffer has a min/extent that depends
            // on the loop_var.
            string dim = "";
            int dim_idx = 0;
            Expr min_required, max_required;

            debug(3) << "Considering sliding " << func.name()
                     << " along loop variable " << loop_var << "\n"
                     << "Region provided:\n";

            string prefix = func.name() + ".s" + std::to_string(func.updates().size()) + ".";
            const std::vector<string> func_args = func.args();
            for (int i = 0; i < func.dimensions(); i++) {
                // Look up the region required of this function's last stage
                string var = prefix + func_args[i];
                internal_assert(scope.contains(var + ".min") && scope.contains(var + ".max"));
                Expr min_req = scope.get(var + ".min");
                Expr max_req = scope.get(var + ".max");
                min_req = expand_expr(min_req, scope);
                max_req = expand_expr(max_req, scope);

                debug(3) << func_args[i] << ":" << min_req << ", " << max_req  << "\n";
                if (expr_depends_on_var(min_req, loop_var) ||
                    expr_depends_on_var(max_req, loop_var)) {
                    if (!dim.empty()) {
                        dim = "";
                        min_required = Expr();
                        max_required = Expr();
                        break;
                    } else {
                        dim = func_args[i];
                        dim_idx = i;
                        min_required = min_req;
                        max_required = max_req;
                    }
                } else if (!min_required.defined() &&
                           i == func.dimensions() - 1 &&
                           is_pure(min_req) &&
                           is_pure(max_req)) {
                    // The footprint doesn't depend on the loop var. Just compute everything on the first loop iteration.
                    dim = func_args[i];
                    dim_idx = i;
                    min_required = min_req;
                    max_required = max_req;
                }
            }

            if (!min_required.defined()) {
                debug(3) << "Could not perform sliding window optimization of "
                         << func.name() << " over " << loop_var << " because multiple "
                         << "dimensions of the function dependended on the loop var\n";
                return stmt;
            }

            // If the function is not pure in the given dimension, give up. We also
            // need to make sure that it is pure in all the specializations
            bool pure = true;
            for (const Definition &def : func.updates()) {
                pure = is_dim_always_pure(def, dim, dim_idx);
                if (!pure) {
                    break;
                }
            }
            if (!pure) {
                debug(3) << "Could not performance sliding window optimization of "
                         << func.name() << " over " << loop_var << " because the function "
                         << "scatters along the related axis.\n";
                return stmt;
            }

            bool can_slide_up = false;
            bool can_slide_down = false;

            Monotonic monotonic_min = is_monotonic(min_required, loop_var);
            Monotonic monotonic_max = is_monotonic(max_required, loop_var);

            if (monotonic_min == Monotonic::Increasing ||
                monotonic_min == Monotonic::Constant) {
                can_slide_up = true;
            }

            if (monotonic_max == Monotonic::Decreasing ||
                monotonic_max == Monotonic::Constant) {
                can_slide_down = true;
            }

            if (!can_slide_up && !can_slide_down) {
                debug(3) << "Not sliding " << func.name()
                         << " over dimension " << dim
                         << " along loop variable " << loop_var
                         << " because I couldn't prove it moved monotonically along that dimension\n"
                         << "Min is " << min_required << "\n"
                         << "Max is " << max_required << "\n";
                return stmt;
            }

            // Ok, we've isolated a function, a dimension to slide
            // along, and loop variable to slide over.
            debug(3) << "Sliding " << func.name()
                     << " over dimension " << dim
                     << " along loop variable " << loop_var << "\n";

            Expr loop_var_expr = Variable::make(Int(32), loop_var);

            Expr prev_max_plus_one = substitute(loop_var, loop_var_expr - 1, max_required) + 1;
            Expr prev_min_minus_one = substitute(loop_var, loop_var_expr - 1, min_required) - 1;

            // If there's no overlap between adjacent iterations, we shouldn't slide.
            if (can_prove(min_required >= prev_max_plus_one) ||
                can_prove(max_required <= prev_min_minus_one)) {
                debug(3) << "Not sliding " << func.name()
                         << " over dimension " << dim
                         << " along loop variable " << loop_var
                         << " there's no overlap in the region computed across iterations\n"
                         << "Min is " << min_required << "\n"
                         << "Max is " << max_required << "\n";
                return stmt;
            }

            Expr new_min, new_max;
            if (can_slide_up) {
                new_min = select(loop_var_expr <= loop_min, min_required, likely_if_innermost(prev_max_plus_one));
                new_max = max_required;
            } else {
                new_min = min_required;
                new_max = select(loop_var_expr <= loop_min, max_required, likely_if_innermost(prev_min_minus_one));
            }

            Expr early_stages_min_required = new_min;
            Expr early_stages_max_required = new_max;

            debug(3) << "Sliding " << func.name() << ", " << dim << "\n"
                     << "Pushing min up from " << min_required << " to " << new_min << "\n"
                     << "Shrinking max from " << max_required << " to " << new_max << "\n";

            // Now redefine the appropriate regions required
            if (can_slide_up) {
                replacements[prefix + dim + ".min"] = new_min;
            } else {
                replacements[prefix + dim + ".max"] = new_max;
            }

            for (size_t i = 0; i < func.updates().size(); i++) {
                string n = func.name() + ".s" + std::to_string(i) + "." + dim;
                replacements[n + ".min"] = Variable::make(Int(32), prefix + dim + ".min");
                replacements[n + ".max"] = Variable::make(Int(32), prefix + dim + ".max");
            }

            // Ok, we have a new min/max required and we're going to
            // rewrite all the lets that define bounds required. Now
            // we need to additionally expand the bounds required of
            // the last stage to cover values produced by stages
            // before the last one. Because, e.g., an intermediate
            // stage may be unrolled, expanding its bounds provided.
            if (!func.updates().empty()) {
                Box b = box_provided(op->body, func.name());
                if (can_slide_up) {
                    string n = prefix + dim + ".min";
                    Expr var = Variable::make(Int(32), n);
                    stmt = LetStmt::make(n, min(var, b[dim_idx].min), stmt);
                } else {
                    string n = prefix + dim + ".max";
                    Expr var = Variable::make(Int(32), n);
                    stmt = LetStmt::make(n, max(var, b[dim_idx].max), stmt);
                }
            }
            return stmt;
        }
    }

    Stmt visit(const For *op) override {
        // It's not safe to enter an inner loop whose bounds depend on
        // the var we're sliding over.
        Expr min = expand_expr(op->min, scope);
        Expr extent = expand_expr(op->extent, scope);
        if (is_one(extent)) {
            // Just treat it like a let
            Stmt s = LetStmt::make(op->name, min, op->body);
            s = mutate(s);
            // Unpack it back into the for
            const LetStmt *l = s.as<LetStmt>();
            internal_assert(l);
            return For::make(op->name, op->min, op->extent, op->for_type, op->device_api, l->body);
        } else if (is_monotonic(min, loop_var) != Monotonic::Constant ||
                   is_monotonic(extent, loop_var) != Monotonic::Constant) {
            debug(3) << "Not entering loop over " << op->name
                     << " because the bounds depend on the var we're sliding over: "
                     << min << ", " << extent << "\n";
            return op;
        } else {
            return IRMutator2::visit(op);
        }
    }

    Stmt visit(const LetStmt *op) override {
        ScopedBinding<Expr> bind(scope, op->name, simplify(expand_expr(op->value, scope)));
        Stmt new_body = mutate(op->body);

        Expr value = op->value;

        map<string, Expr>::iterator iter = replacements.find(op->name);
        if (iter != replacements.end()) {
            value = iter->second;
            replacements.erase(iter);
        }

        if (new_body.same_as(op->body) && value.same_as(op->value)) {
            return op;
        } else {
            return LetStmt::make(op->name, value, new_body);
        }
    }

public:
    SlidingWindowOnFunctionAndLoop(Function f, string v, Expr v_min) : func(f), loop_var(v), loop_min(v_min) {}
};

// Perform sliding window optimization for a particular function
class SlidingWindowOnFunction : public IRMutator2 {
    Function func;

    using IRMutator2::visit;

    Stmt visit(const For *op) override {
        debug(3) << " Doing sliding window analysis over loop: " << op->name << "\n";

        Stmt new_body = op->body;

        new_body = mutate(new_body);

        if (op->for_type == ForType::Serial ||
            op->for_type == ForType::Unrolled) {
            new_body = SlidingWindowOnFunctionAndLoop(func, op->name, op->min).mutate(new_body);
        }

        if (new_body.same_as(op->body)) {
            return op;
        } else {
            return For::make(op->name, op->min, op->extent, op->for_type, op->device_api, new_body);
        }
    }

public:
    SlidingWindowOnFunction(Function f) : func(f) {}
};

// Perform sliding window optimization for all functions
class SlidingWindow : public IRMutator2 {
    const map<string, Function> &env;

    using IRMutator2::visit;

    Stmt visit(const Realize *op) override {
        // Find the args for this function
        map<string, Function>::const_iterator iter = env.find(op->name);

        // If it's not in the environment it's some anonymous
        // realization that we should skip (e.g. an inlined reduction)
        if (iter == env.end()) {
            return IRMutator2::visit(op);
        }

        // If the Function in question has the same compute_at level
        // as its store_at level, skip it.
        const FuncSchedule &sched = iter->second.schedule();
        if (sched.compute_level() == sched.store_level()) {
            return IRMutator2::visit(op);
        }

        Stmt new_body = op->body;

        debug(3) << "Doing sliding window analysis on realization of " << op->name << "\n";

        new_body = SlidingWindowOnFunction(iter->second).mutate(new_body);

        new_body = mutate(new_body);

        if (new_body.same_as(op->body)) {
            return op;
        } else {
<<<<<<< HEAD
            stmt = Realize::make(op->name, op->types, op->memory_type,
                                 op->bounds, op->condition, new_body);
=======
            return Realize::make(op->name, op->types, op->bounds, op->condition, new_body);
>>>>>>> b29a3cbf
        }
    }
public:
    SlidingWindow(const map<string, Function> &e) : env(e) {}

};

Stmt sliding_window(Stmt s, const map<string, Function> &env) {
    return SlidingWindow(env).mutate(s);
}

}
}<|MERGE_RESOLUTION|>--- conflicted
+++ resolved
@@ -394,12 +394,8 @@
         if (new_body.same_as(op->body)) {
             return op;
         } else {
-<<<<<<< HEAD
-            stmt = Realize::make(op->name, op->types, op->memory_type,
+            return Realize::make(op->name, op->types, op->memory_type,
                                  op->bounds, op->condition, new_body);
-=======
-            return Realize::make(op->name, op->types, op->bounds, op->condition, new_body);
->>>>>>> b29a3cbf
         }
     }
 public:
