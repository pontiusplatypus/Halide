#include "StorageFlattening.h"

#include "Bounds.h"
#include "FuseGPUThreadLoops.h"
#include "IRMutator.h"
#include "IROperator.h"
#include "Parameter.h"
#include "Scope.h"

#include <sstream>

namespace Halide {
namespace Internal {

using std::ostringstream;
using std::string;
using std::vector;
using std::map;
using std::pair;
using std::set;

namespace {

class FlattenDimensions : public IRMutator2 {
public:
    FlattenDimensions(const map<string, pair<Function, int>> &e,
                      const vector<Function> &o,
                      const Target &t)
        : env(e), target(t) {
        for (auto &f : o) {
            outputs.insert(f.name());
        }
    }
    Scope<int> scope;
private:
    const map<string, pair<Function, int>> &env;
    set<string> outputs;
    const Target &target;
    Scope<int> realizations, shader_scope_realizations;
    bool in_shader = false;

    Expr make_shape_var(string name, string field, size_t dim,
                        const Buffer<> &buf, const Parameter &param) {
        ReductionDomain rdom;
        name = name + "." + field + "." + std::to_string(dim);
        if (scope.contains(name + ".constrained")) {
            name = name + ".constrained";
        }
        return Variable::make(Int(32), name, buf, param, rdom);
    }

    Expr flatten_args(const string &name, vector<Expr> args,
                      const Buffer<> &buf, const Parameter &param) {
        bool internal = realizations.contains(name);
        Expr idx = target.has_large_buffers() ? make_zero(Int(64)) : 0;
        vector<Expr> mins(args.size()), strides(args.size());

        for (size_t i = 0; i < args.size(); i++) {
            strides[i] = make_shape_var(name, "stride", i, buf, param);
            mins[i] = make_shape_var(name, "min", i, buf, param);
            if (target.has_large_buffers()) {
                strides[i] = cast<int64_t>(strides[i]);
            }
        }

        Expr zero = target.has_large_buffers() ? make_zero(Int(64)) : 0;

        // We peel off constant offsets so that multiple stencil
        // taps can share the same base address.
        Expr constant_term = zero;
        for (size_t i = 0; i < args.size(); i++) {
            const Add *add = args[i].as<Add>();
            if (add && is_const(add->b)) {
                constant_term += strides[i] * add->b;
                args[i] = add->a;
            }
        }

        if (internal) {
            // f(x, y) -> f[(x-xmin)*xstride + (y-ymin)*ystride] This
            // strategy makes sense when we expect x to cancel with
            // something in xmin.  We use this for internal allocations.
            for (size_t i = 0; i < args.size(); i++) {
                idx += (args[i] - mins[i]) * strides[i];
            }
        } else {
            // f(x, y) -> f[x*stride + y*ystride - (xstride*xmin +
            // ystride*ymin)]. The idea here is that the last term
            // will be pulled outside the inner loop. We use this for
            // external buffers, where the mins and strides are likely
            // to be symbolic
            Expr base = zero;
            for (size_t i = 0; i < args.size(); i++) {
                idx += args[i] * strides[i];
                base += mins[i] * strides[i];
            }
            idx -= base;
        }

        if (!is_zero(constant_term)) {
            idx += constant_term;
        }

        return idx;
    }

    using IRMutator2::visit;

    Stmt visit(const Realize *op) override {
        realizations.push(op->name, 0);

        if (in_shader) {
            shader_scope_realizations.push(op->name, 0);
        }

        Stmt body = mutate(op->body);

        // Compute the size
        vector<Expr> extents;
        for (size_t i = 0; i < op->bounds.size(); i++) {
            extents.push_back(op->bounds[i].extent);
            extents[i] = mutate(extents[i]);
        }
        Expr condition = mutate(op->condition);

        realizations.pop(op->name);

        if (in_shader) {
            shader_scope_realizations.pop(op->name);
        }

        // The allocation extents of the function taken into account of
        // the align_storage directives. It is only used to determine the
        // host allocation size and the strides in buffer_t objects (which
        // also affects the device allocation in some backends).
        vector<Expr> allocation_extents(extents.size());
        vector<int> storage_permutation;
        {
            auto iter = env.find(op->name);
            internal_assert(iter != env.end()) << "Realize node refers to function not in environment.\n";
            Function f = iter->second.first;
            const vector<StorageDim> &storage_dims = f.schedule().storage_dims();
            const vector<string> &args = f.args();
            for (size_t i = 0; i < storage_dims.size(); i++) {
                for (size_t j = 0; j < args.size(); j++) {
                    if (args[j] == storage_dims[i].var) {
                        storage_permutation.push_back((int)j);
                        Expr alignment = storage_dims[i].alignment;
                        if (alignment.defined()) {
                            allocation_extents[j] = ((extents[j] + alignment - 1)/alignment)*alignment;
                        } else {
                            allocation_extents[j] = extents[j];
                        }
                    }
                }
                internal_assert(storage_permutation.size() == i+1);
            }
        }

        internal_assert(storage_permutation.size() == op->bounds.size());

        Stmt stmt = body;
        internal_assert(op->types.size() == 1);

        // Make the names for the mins, extents, and strides
        int dims = op->bounds.size();
        vector<string> min_name(dims), extent_name(dims), stride_name(dims);
        for (int i = 0; i < dims; i++) {
            string d = std::to_string(i);
            min_name[i] = op->name + ".min." + d;
            stride_name[i] = op->name + ".stride." + d;
            extent_name[i] = op->name + ".extent." + d;
        }
        vector<Expr> min_var(dims), extent_var(dims), stride_var(dims);
        for (int i = 0; i < dims; i++) {
            min_var[i] = Variable::make(Int(32), min_name[i]);
            extent_var[i] = Variable::make(Int(32), extent_name[i]);
            stride_var[i] = Variable::make(Int(32), stride_name[i]);
        }

        // Create a buffer_t object for this allocation.
        BufferBuilder builder;
        builder.host = Variable::make(Handle(), op->name);
        builder.type = op->types[0];
        builder.dimensions = dims;
        for (int i = 0; i < dims; i++) {
            builder.mins.push_back(min_var[i]);
            builder.extents.push_back(extent_var[i]);
            builder.strides.push_back(stride_var[i]);
        }
        stmt = LetStmt::make(op->name + ".buffer", builder.build(), stmt);

        // Make the allocation node
        stmt = Allocate::make(op->name, op->types[0], op->memory_type, allocation_extents, condition, stmt);

        // Compute the strides
        for (int i = (int)op->bounds.size()-1; i > 0; i--) {
            int prev_j = storage_permutation[i-1];
            int j = storage_permutation[i];
            Expr stride = stride_var[prev_j] * allocation_extents[prev_j];
            stmt = LetStmt::make(stride_name[j], stride, stmt);
        }

        // Innermost stride is one
        if (dims > 0) {
            int innermost = storage_permutation.empty() ? 0 : storage_permutation[0];
            stmt = LetStmt::make(stride_name[innermost], 1, stmt);
        }

        // Assign the mins and extents stored
        for (size_t i = op->bounds.size(); i > 0; i--) {
            stmt = LetStmt::make(min_name[i-1], op->bounds[i-1].min, stmt);
            stmt = LetStmt::make(extent_name[i-1], extents[i-1], stmt);
        }
        return stmt;
    }

    Stmt visit(const Provide *op) override {
        internal_assert(op->values.size() == 1);

        Parameter output_buf;
        auto it = env.find(op->name);
        if (it != env.end()) {
            const Function &f = it->second.first;
            int idx = it->second.second;

            // We only want to do this for actual pipeline outputs,
            // even though every Function has an output buffer. Any
            // constraints you set on the output buffer of a Func that
            // isn't actually an output is ignored. This is a language
            // wart.
            if (outputs.count(f.name())) {
                output_buf = f.output_buffers()[idx];
            }
        }

        Expr value = mutate(op->values[0]);
        if (in_shader && !shader_scope_realizations.contains(op->name)) {
            user_assert(op->args.size() == 3)
                << "Image stores require three coordinates.\n";
            Expr buffer_var =
                Variable::make(type_of<halide_buffer_t *>(), op->name + ".buffer", output_buf);
            vector<Expr> args = {
                op->name, buffer_var,
                op->args[0], op->args[1], op->args[2],
                value};
            Expr store = Call::make(value.type(), Call::image_store,
                                    args, Call::Intrinsic);
            return Evaluate::make(store);
        } else {
            Expr idx = mutate(flatten_args(op->name, op->args, Buffer<>(), output_buf));
            return Store::make(op->name, value, idx, output_buf, const_true(value.type().lanes()));
        }
    }

    Expr visit(const Call *op) override {
        if (op->call_type == Call::Halide ||
            op->call_type == Call::Image) {

            internal_assert(op->value_index == 0);

            if (in_shader && !shader_scope_realizations.contains(op->name)) {
                ReductionDomain rdom;
                Expr buffer_var =
                    Variable::make(type_of<halide_buffer_t *>(), op->name + ".buffer",
                                   op->image, op->param, rdom);

                // Create image_load("name", name.buffer, x - x_min, x_extent,
                // y - y_min, y_extent, ...).  Extents can be used by
                // successive passes. OpenGL, for example, uses them
                // for coordinate normalization.
                vector<Expr> args(2);
                args[0] = op->name;
                args[1] = buffer_var;
                for (size_t i = 0; i < op->args.size(); i++) {
                    Expr min = make_shape_var(op->name, "min", i, op->image, op->param);
                    Expr extent = make_shape_var(op->name, "extent", i, op->image, op->param);
                    args.push_back(mutate(op->args[i]) - min);
                    args.push_back(extent);
                }
                for (size_t i = op->args.size(); i < 3; i++) {
                    args.push_back(0);
                    args.push_back(1);
                }

                return Call::make(op->type,
                                  Call::image_load,
                                  args,
                                  Call::PureIntrinsic,
                                  FunctionPtr(),
                                  0,
                                  op->image,
                                  op->param);
            } else {
                Expr idx = mutate(flatten_args(op->name, op->args, op->image, op->param));
                return Load::make(op->type, op->name, idx, op->image, op->param,
                                  const_true(op->type.lanes()));
            }

        } else {
            return IRMutator2::visit(op);
        }
    }

    Stmt visit(const Prefetch *op) override {
        internal_assert(op->types.size() == 1)
            << "Prefetch from multi-dimensional halide tuple should have been split\n";

        vector<Expr> prefetch_min(op->bounds.size());
        vector<Expr> prefetch_extent(op->bounds.size());
        vector<Expr> prefetch_stride(op->bounds.size());
        for (size_t i = 0; i < op->bounds.size(); i++) {
            prefetch_min[i] = mutate(op->bounds[i].min);
            prefetch_extent[i] = mutate(op->bounds[i].extent);
            prefetch_stride[i] = Variable::make(Int(32), op->name + ".stride." + std::to_string(i), op->param);
        }

        Expr base_offset = mutate(flatten_args(op->name, prefetch_min, Buffer<>(), op->param));
        Expr base_address = Variable::make(Handle(), op->name);
        vector<Expr> args = {base_address, base_offset};

        auto iter = env.find(op->name);
        if (iter != env.end()) {
            // Order the <min, extent> args based on the storage dims (i.e. innermost
            // dimension should be first in args)
            vector<int> storage_permutation;
            {
                Function f = iter->second.first;
                const vector<StorageDim> &storage_dims = f.schedule().storage_dims();
                const vector<string> &args = f.args();
                for (size_t i = 0; i < storage_dims.size(); i++) {
                    for (size_t j = 0; j < args.size(); j++) {
                        if (args[j] == storage_dims[i].var) {
                            storage_permutation.push_back((int)j);
                        }
                    }
                    internal_assert(storage_permutation.size() == i+1);
                }
            }
            internal_assert(storage_permutation.size() == op->bounds.size());

            for (size_t i = 0; i < op->bounds.size(); i++) {
                internal_assert(storage_permutation[i] < (int)op->bounds.size());
                args.push_back(prefetch_extent[storage_permutation[i]]);
                args.push_back(prefetch_stride[storage_permutation[i]]);
            }
        } else {
            for (size_t i = 0; i < op->bounds.size(); i++) {
                args.push_back(prefetch_extent[i]);
                args.push_back(prefetch_stride[i]);
            }
        }

        return Evaluate::make(Call::make(op->types[0], Call::prefetch, args, Call::Intrinsic));
    }

    Stmt visit(const LetStmt *op) override {
        // Discover constrained versions of things.
        bool constrained_version_exists = ends_with(op->name, ".constrained");
        if (constrained_version_exists) {
            scope.push(op->name, 0);
        }

        Stmt stmt = IRMutator2::visit(op);

        if (constrained_version_exists) {
            scope.pop(op->name);
        }

        return stmt;
    }

    Stmt visit(const For *op) override {
        bool old_in_shader = in_shader;
        if ((op->for_type == ForType::GPUBlock ||
             op->for_type == ForType::GPUThread) &&
            op->device_api == DeviceAPI::GLSL) {
            in_shader = true;
        }
        Stmt stmt = IRMutator2::visit(op);
        in_shader = old_in_shader;
        return stmt;
    }

};

// Realizations, stores, and loads must all be on types that are
// multiples of 8-bits. This really only affects bools
class PromoteToMemoryType : public IRMutator2 {
    using IRMutator2::visit;

    Type upgrade(Type t) {
        return t.with_bits(((t.bits() + 7)/8)*8);
    }

    Expr visit(const Load *op) override {
        Type t = upgrade(op->type);
        if (t != op->type) {
            return Cast::make(op->type, Load::make(t, op->name, mutate(op->index),
                                                   op->image, op->param, mutate(op->predicate)));
        } else {
            return IRMutator2::visit(op);
        }
    }

    Stmt visit(const Store *op) override {
        Type t = upgrade(op->value.type());
        if (t != op->value.type()) {
            return Store::make(op->name, Cast::make(t, mutate(op->value)), mutate(op->index),
                                                    op->param, mutate(op->predicate));
        } else {
            return IRMutator2::visit(op);
        }
    }

    Stmt visit(const Allocate *op) override {
        Type t = upgrade(op->type);
        if (t != op->type) {
            vector<Expr> extents;
            for (Expr e : op->extents) {
                extents.push_back(mutate(e));
            }
<<<<<<< HEAD
            stmt = Allocate::make(op->name, t, op->memory_type, extents,
=======
            return Allocate::make(op->name, t, extents,
>>>>>>> b29a3cbf
                                  mutate(op->condition), mutate(op->body),
                                  mutate(op->new_expr), op->free_function);
        } else {
            return IRMutator2::visit(op);
        }
    }
};

}  // namespace

Stmt storage_flattening(Stmt s,
                        const vector<Function> &outputs,
                        const map<string, Function> &env,
                        const Target &target) {
    // The OpenGL backend requires loop mins to be zero'd at this point.
    s = zero_gpu_loop_mins(s);

    // Make an environment that makes it easier to figure out which
    // Function corresponds to a tuple component. foo.0, foo.1, foo.2,
    // all point to the function foo.
    map<string, pair<Function, int>> tuple_env;
    for (auto p : env) {
        if (p.second.outputs() > 1) {
            for (int i = 0; i < p.second.outputs(); i++) {
                tuple_env[p.first + "." + std::to_string(i)] = {p.second, i};
            }
        } else {
            tuple_env[p.first] = {p.second, 0};
        }
    }

    s = FlattenDimensions(tuple_env, outputs, target).mutate(s);
    s = PromoteToMemoryType().mutate(s);
    return s;
}

}
}<|MERGE_RESOLUTION|>--- conflicted
+++ resolved
@@ -420,11 +420,7 @@
             for (Expr e : op->extents) {
                 extents.push_back(mutate(e));
             }
-<<<<<<< HEAD
-            stmt = Allocate::make(op->name, t, op->memory_type, extents,
-=======
-            return Allocate::make(op->name, t, extents,
->>>>>>> b29a3cbf
+            return Allocate::make(op->name, t, op->memory_type, extents,
                                   mutate(op->condition), mutate(op->body),
                                   mutate(op->new_expr), op->free_function);
         } else {
