#include <iostream>
#include <string>

#include "Target.h"
#include "Debug.h"
#include "Error.h"
#include "LLVM_Headers.h"
#include "Util.h"

#if defined(__powerpc__) && defined(__linux__)
// This uses elf.h and must be included after "LLVM_Headers.h", which
// uses llvm/support/Elf.h.
#include <sys/auxv.h>
#endif

namespace Halide {

using std::string;
using std::vector;

namespace {

#ifdef _MSC_VER
static void cpuid(int info[4], int infoType, int extra) {
    __cpuidex(info, infoType, extra);
}
#else

#if defined(__x86_64__) || defined(__i386__)
// CPU feature detection code taken from ispc
// (https://github.com/ispc/ispc/blob/master/builtins/dispatch.ll)

#ifdef _LP64
static void cpuid(int info[4], int infoType, int extra) {
    __asm__ __volatile__ (
        "cpuid                 \n\t"
        : "=a" (info[0]), "=b" (info[1]), "=c" (info[2]), "=d" (info[3])
        : "0" (infoType), "2" (extra));
}
#else
static void cpuid(int info[4], int infoType, int extra) {
    // We save %ebx in case it's the PIC register
    __asm__ __volatile__ (
        "mov{l}\t{%%}ebx, %1  \n\t"
        "cpuid                 \n\t"
        "xchg{l}\t{%%}ebx, %1  \n\t"
        : "=a" (info[0]), "=r" (info[1]), "=c" (info[2]), "=d" (info[3])
        : "0" (infoType), "2" (extra));
}
#endif
#endif
#endif
}

Target get_host_target() {
    Target::OS os = Target::OSUnknown;
#ifdef __linux__
    os = Target::Linux;
#endif
#ifdef _WIN32
    os = Target::Windows;
#endif
#ifdef __APPLE__
    os = Target::OSX;
#endif

    bool use_64_bits = (sizeof(size_t) == 8);
    int bits = use_64_bits ? 64 : 32;

#if __mips__ || __mips || __MIPS__
    Target::Arch arch = Target::MIPS;
    return Target(os, arch, bits);
#else
#if defined(__arm__) || defined(__aarch64__)
    Target::Arch arch = Target::ARM;
    return Target(os, arch, bits);
#else
#if defined(__powerpc__) && defined(__linux__)
    Target::Arch arch = Target::POWERPC;

    unsigned long hwcap = getauxval(AT_HWCAP);
    unsigned long hwcap2 = getauxval(AT_HWCAP2);
    bool have_altivec = (hwcap & PPC_FEATURE_HAS_ALTIVEC) != 0;
    bool have_vsx     = (hwcap & PPC_FEATURE_HAS_VSX) != 0;
    bool arch_2_07    = (hwcap2 & PPC_FEATURE2_ARCH_2_07) != 0;

    user_assert(have_altivec)
        << "The POWERPC backend assumes at least AltiVec support. This machine does not appear to have AltiVec.\n";

    std::vector<Target::Feature> initial_features;
    if (have_vsx)     initial_features.push_back(Target::VSX);
    if (arch_2_07)    initial_features.push_back(Target::POWER_ARCH_2_07);

    return Target(os, arch, bits, initial_features);
#else
    Target::Arch arch = Target::X86;

    int info[4];
    cpuid(info, 1, 0);
    bool have_sse41 = info[2] & (1 << 19);
    bool have_sse2 = info[3] & (1 << 26);
    bool have_avx = info[2] & (1 << 28);
    bool have_f16c = info[2] & (1 << 29);
    bool have_rdrand = info[2] & (1 << 30);
    bool have_fma = info[2] & (1 << 12);

    user_assert(have_sse2)
        << "The x86 backend assumes at least sse2 support. This machine does not appear to have sse2.\n"
        << "cpuid returned: "
        << std::hex << info[0]
        << ", " << info[1]
        << ", " << info[2]
        << ", " << info[3]
        << std::dec << "\n";

    std::vector<Target::Feature> initial_features;
    if (have_sse41) initial_features.push_back(Target::SSE41);
    if (have_avx)   initial_features.push_back(Target::AVX);
    if (have_f16c)  initial_features.push_back(Target::F16C);
    if (have_fma)   initial_features.push_back(Target::FMA);

    if (use_64_bits && have_avx && have_f16c && have_rdrand) {
        // So far, so good.  AVX2?
        // Call cpuid with eax=7, ecx=0
        int info2[4];
        cpuid(info2, 7, 0);
        bool have_avx2 = info[1] & (1 << 5);
        if (have_avx2) {
            initial_features.push_back(Target::AVX2);
        }
    }
#ifdef _WIN32
#ifndef _MSC_VER
    initial_features.push_back(Target::MinGW);
#endif
#endif

    return Target(os, arch, bits, initial_features);
#endif
#endif
#endif
}

namespace {
string get_env(const char *name) {
#ifdef _MSC_VER
    char buf[128];
    size_t read = 0;
    getenv_s(&read, buf, name);
    if (read) {
        return string(buf);
    } else {
        return "";
    }
#else
    char *buf = getenv(name);
    if (buf) {
        return string(buf);
    } else {
        return "";
    }
#endif
}

const std::map<std::string, Target::OS> os_name_map = {
    {"os_unknown", Target::OSUnknown},
    {"linux", Target::Linux},
    {"windows", Target::Windows},
    {"osx", Target::OSX},
    {"android", Target::Android},
    {"ios", Target::IOS},
    {"nacl", Target::NaCl},
};

bool lookup_os(const std::string &tok, Target::OS &result) {
    auto os_iter = os_name_map.find(tok);
    if (os_iter != os_name_map.end()) {
        result = os_iter->second;
        return true;
    }
    return false;
}

const std::map<std::string, Target::Arch> arch_name_map = {
    {"arch_unknown", Target::ArchUnknown},
    {"x86", Target::X86},
    {"arm", Target::ARM},
    {"pnacl", Target::PNaCl},
    {"mips", Target::MIPS},
    {"powerpc", Target::POWERPC},
};

bool lookup_arch(const std::string &tok, Target::Arch &result) {
    auto arch_iter = arch_name_map.find(tok);
    if (arch_iter != arch_name_map.end()) {
        result = arch_iter->second;
        return true;
    }
    return false;
}

const std::map<std::string, Target::Feature> feature_name_map = {
    {"jit", Target::JIT},
    {"debug", Target::Debug},
    {"no_asserts", Target::NoAsserts},
    {"no_bounds_query", Target::NoBoundsQuery},
    {"sse41", Target::SSE41},
    {"avx", Target::AVX},
    {"avx2", Target::AVX2},
    {"fma", Target::FMA},
    {"fma4", Target::FMA4},
    {"f16c", Target::F16C},
    {"armv7s", Target::ARMv7s},
    {"no_neon", Target::NoNEON},
    {"vsx", Target::VSX},
    {"power_arch_2_07", Target::POWER_ARCH_2_07},
    {"cuda", Target::CUDA},
    {"cuda_capability_30", Target::CUDACapability30},
    {"cuda_capability_32", Target::CUDACapability32},
    {"cuda_capability_35", Target::CUDACapability35},
    {"cuda_capability_50", Target::CUDACapability50},
    {"opencl", Target::OpenCL},
    {"cl_doubles", Target::CLDoubles},
    {"opengl", Target::OpenGL},
    {"openglcompute", Target::OpenGLCompute},
    {"renderscript", Target::Renderscript},
    {"user_context", Target::UserContext},
    {"register_metadata", Target::RegisterMetadata},
    {"matlab", Target::Matlab},
    {"profile", Target::Profile},
    {"no_runtime", Target::NoRuntime},
    {"metal", Target::Metal},
<<<<<<< HEAD
    {"javascript", Target::JavaScript},
    {"v8", Target::JavaScript_V8},
    {"spidermonkey", Target::JavaScript_SpiderMonkey},
=======
    {"mingw", Target::MinGW},
>>>>>>> b11e4da0
};

bool lookup_feature(const std::string &tok, Target::Feature &result) {
    auto feature_iter = feature_name_map.find(tok);
    if (feature_iter != feature_name_map.end()) {
        result = feature_iter->second;
        return true;
    }
    return false;
}

} // End anonymous namespace

Target get_target_from_environment() {
    string target = get_env("HL_TARGET");
    if (target.empty()) {
        return get_host_target();
    } else {
        return parse_target_string(target);
    }
}

Target get_jit_target_from_environment() {
    Target host = get_host_target();
    host.set_feature(Target::JIT);
    string target = get_env("HL_JIT_TARGET");
    if (target.empty()) {
        return host;
    } else {
        Target t = parse_target_string(target);
        t.set_feature(Target::JIT);
        user_assert(t.os == host.os && t.arch == host.arch && t.bits == host.bits)
            << "HL_JIT_TARGET must match the host OS, architecture, and bit width.\n"
            << "HL_JIT_TARGET was " << target << ". "
            << "Host is " << host.to_string() << ".\n";
        return t;
    }
}

Target parse_target_string(const std::string &target) {
    Target host = get_host_target();

    if (target.empty()) {
        // If nothing is specified, use the full host target.
        return host;
    }

    // Default to the host OS and architecture in case of partially
    // specified targets (e.g. x86-64-cuda doesn't specify the OS, so
    // use the host OS).
    Target t;
    t.os = host.os;
    t.arch = host.arch;
    t.bits = host.bits;

    if (!t.merge_string(target)) {
        const char *separator = "";
        std::string architectures;
        for (auto const &arch_entry : arch_name_map) {
            architectures += separator + arch_entry.first;
            separator = ", ";
        }
        separator = "";
        std::string oses;
        for (auto os_entry : os_name_map) {
            oses += separator + os_entry.first;
            separator = ", ";
        }
        separator = "";
        // Format the features to go one feature over 70 characters per line,
        // assume the first line starts with "Features are ".
        int line_char_start = -(int)sizeof("Features are");
        std::string features;
        for (auto feature_entry : feature_name_map) {
            features += separator + feature_entry.first;
            if (features.length() - line_char_start > 70) {
                separator = "\n";
                line_char_start = features.length();
            } else {
                separator = ", ";
            }
        }
        user_error << "Did not understand HL_TARGET=" << target << "\n"
                   << "Expected format is arch-os-feature1-feature2-...\n"
                   << "Where arch is " << architectures << " .\n"
                   << "Os is " << oses << " .\n"
                   << "If arch or os are omitted, they default to the host.\n"
                   << "Features are " << features << " .\n"
                   << "HL_TARGET can also begin with \"host\", which sets the "
                   << "host's architecture, os, and feature set, with the "
                   << "exception of the GPU runtimes, which default to off.\n"
                   << "On this platform, the host target is: " << host.to_string() << "\n";
    }

    return t;
}

bool Target::merge_string(const std::string &target) {
    string rest = target;
    vector<string> tokens;
    size_t first_dash;
    while ((first_dash = rest.find('-')) != string::npos) {
        //Internal::debug(0) << first_dash << ", " << rest << "\n";
        tokens.push_back(rest.substr(0, first_dash));
        rest = rest.substr(first_dash + 1);
    }
    tokens.push_back(rest);

    bool os_specified = false, arch_specified = false, bits_specified = false;

    for (size_t i = 0; i < tokens.size(); i++) {
        const string &tok = tokens[i];
        Target::Feature feature;

        if (tok == "host") {
            if (i > 0) {
                // "host" is now only allowed as the first token.
                return false;
            }
            *this = get_host_target();
        } else if (tok == "32" || tok == "64") {
            if (bits_specified) {
                return false;
            }
            bits_specified = true;
            bits = std::stoi(tok);
        } else if (lookup_arch(tok, arch)) {
            if (arch_specified) {
                return false;
            }
            arch_specified = true;
        } else if (lookup_os(tok, os)) {
            if (os_specified) {
                return false;
            }
            os_specified = true;
        } else if (lookup_feature(tok, feature)) {
            set_feature(feature);
        } else {
            return false;
        }
    }

    if (arch_specified && !bits_specified) {
        return false;
    }

    // If arch is PNaCl, require explicit setting of os and bits as well.
    if (arch_specified && arch == Target::PNaCl) {
        if (!os_specified || os != Target::NaCl) {
            return false;
        }
        if (!bits_specified || bits != 32) {
            return false;
        }
    }

    return true;
}

std::string Target::to_string() const {
    string result;
    for (auto const &arch_entry : arch_name_map) {
        if (arch_entry.second == arch) {
            result += arch_entry.first;
            break;
        }
    }
    result += "-" + std::to_string(bits);
    for (auto const &os_entry : os_name_map) {
        if (os_entry.second == os) {
            result += "-" + os_entry.first;
            break;
        }
    }
    for (auto const &feature_entry : feature_name_map) {
        if (has_feature(feature_entry.second)) {
            result += "-" + feature_entry.first;
        }
    }
    return result;
}

/** Was libHalide compiled with support for this target? */
bool Target::supported() const {
    bool bad = false;
#if !(WITH_NATIVE_CLIENT)
    bad |= (arch == Target::PNaCl || os == Target::NaCl);
#endif
#if !(WITH_ARM)
    bad |= arch == Target::ARM && bits == 32;
#endif
#if !(WITH_AARCH64) || WITH_NATIVE_CLIENT // In pnacl llvm, the aarch64 backend is crashy.
    bad |= arch == Target::ARM && bits == 64;
#endif
#if !(WITH_X86)
    bad |= arch == Target::X86;
#endif
#if !(WITH_MIPS)
    bad |= arch == Target::MIPS;
#endif
#if !(WITH_POWERPC)
    bad |= arch == Target::POWERPC;
#endif
#if !(WITH_PTX)
    bad |= has_feature(Target::CUDA);
#endif
#if !(WITH_OPENCL)
    bad |= has_feature(Target::OpenCL);
#endif
#if !(WITH_METAL)
    bad |= has_feature(Target::Metal);
#endif
#if !(WITH_RENDERSCRIPT)
    bad |= has_feature(Target::Renderscript);
#endif
#if !(WITH_OPENGL)
    bad |= has_feature(Target::OpenGL) || has_feature(Target::OpenGLCompute);
#endif
    return !bad;
}

bool Target::supports_device_api(DeviceAPI api) const {
    switch (api) {
    case DeviceAPI::Parent:      return true;
    case DeviceAPI::Host:        return true;
    case DeviceAPI::Default_GPU: return has_gpu_feature();
    default:                     return has_feature(target_feature_for_device_api(api));
    }
}

Target::Feature target_feature_for_device_api(DeviceAPI api) {
    switch (api) {
    case DeviceAPI::CUDA:          return Target::CUDA;
    case DeviceAPI::OpenCL:        return Target::OpenCL;
    case DeviceAPI::GLSL:          return Target::OpenGL;
    case DeviceAPI::Renderscript:  return Target::Renderscript;
    case DeviceAPI::OpenGLCompute: return Target::OpenGLCompute;
    case DeviceAPI::Metal:         return Target::Metal;
    default:                       return Target::FeatureEnd;
    }
}

namespace Internal {

EXPORT void target_test() {
    Target t;
    for (auto const &feature : feature_name_map) {
        t.set_feature(feature.second);
    }
    for (int i = 0; i < (int)(Target::FeatureEnd); i++) {
        internal_assert(t.has_feature((Target::Feature)i)) << "Feature " << i << " not in feature_names_map.\n";
    }
    std::cout << "Target test passed" << std::endl;
}


}

}<|MERGE_RESOLUTION|>--- conflicted
+++ resolved
@@ -230,13 +230,10 @@
     {"profile", Target::Profile},
     {"no_runtime", Target::NoRuntime},
     {"metal", Target::Metal},
-<<<<<<< HEAD
+    {"mingw", Target::MinGW},
     {"javascript", Target::JavaScript},
     {"v8", Target::JavaScript_V8},
     {"spidermonkey", Target::JavaScript_SpiderMonkey},
-=======
-    {"mingw", Target::MinGW},
->>>>>>> b11e4da0
 };
 
 bool lookup_feature(const std::string &tok, Target::Feature &result) {
