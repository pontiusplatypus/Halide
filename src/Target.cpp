#include <iostream>
#include <string>

#include "Target.h"
#include "Debug.h"
#include "Error.h"
#include "LLVM_Headers.h"
#include "Util.h"

namespace Halide {

using std::string;
using std::vector;

using Internal::vec;

namespace {
#ifndef __arm__

#ifdef _MSC_VER
static void cpuid(int info[4], int infoType, int extra) {
    __cpuidex(info, infoType, extra);
}

#else
// CPU feature detection code taken from ispc
// (https://github.com/ispc/ispc/blob/master/builtins/dispatch.ll)

#ifdef _LP64
static void cpuid(int info[4], int infoType, int extra) {
    __asm__ __volatile__ (
        "cpuid                 \n\t"
        : "=a" (info[0]), "=b" (info[1]), "=c" (info[2]), "=d" (info[3])
        : "0" (infoType), "2" (extra));
}
#else
static void cpuid(int info[4], int infoType, int extra) {
    // We save %ebx in case it's the PIC register
    __asm__ __volatile__ (
        "mov{l}\t{%%}ebx, %1  \n\t"
        "cpuid                 \n\t"
        "xchg{l}\t{%%}ebx, %1  \n\t"
        : "=a" (info[0]), "=r" (info[1]), "=c" (info[2]), "=d" (info[3])
        : "0" (infoType), "2" (extra));
}
#endif
#endif
#endif
}

Target get_host_target() {
    Target::OS os = Target::OSUnknown;
    #ifdef __linux__
    os = Target::Linux;
    #endif
    #ifdef _MSC_VER
    os = Target::Windows;
    #endif
    #ifdef __APPLE__
    os = Target::OSX;
    #endif

    bool use_64_bits = (sizeof(size_t) == 8);
    int bits = use_64_bits ? 64 : 32;

    #if __mips__ || __mips || __MIPS__
    Target::Arch arch = Target::MIPS;
    return Target(os, arch, bits);
    #else
    #ifdef __arm__
    Target::Arch arch = Target::ARM;
    return Target(os, arch, bits);
    #else

    Target::Arch arch = Target::X86;

    int info[4];
    cpuid(info, 1, 0);
    bool have_sse41 = info[2] & (1 << 19);
    bool have_sse2 = info[3] & (1 << 26);
    bool have_avx = info[2] & (1 << 28);
    bool have_f16c = info[2] & (1 << 29);
    bool have_rdrand = info[2] & (1 << 30);
    bool have_fma = info[2] & (1 << 12);

    user_assert(have_sse2)
        << "The x86 backend assumes at least sse2 support. This machine does not appear to have sse2.\n"
        << "cpuid returned: "
        << std::hex << info[0]
        << ", " << info[1]
        << ", " << info[2]
        << ", " << info[3]
        << std::dec << "\n";

    std::vector<Target::Feature> initial_features;
    if (have_sse41) initial_features.push_back(Target::SSE41);
    if (have_avx)   initial_features.push_back(Target::AVX);
    if (have_f16c)  initial_features.push_back(Target::F16C);
    if (have_fma)   initial_features.push_back(Target::FMA);

    if (use_64_bits && have_avx && have_f16c && have_rdrand) {
        // So far, so good.  AVX2?
        // Call cpuid with eax=7, ecx=0
        int info2[4];
        cpuid(info2, 7, 0);
        bool have_avx2 = info[1] & (1 << 5);
        if (have_avx2) {
            initial_features.push_back(Target::AVX2);
        }
    }

    return Target(os, arch, bits, initial_features);
#endif
#endif
}

namespace {
string get_env(const char *name) {
#ifdef _WIN32
    char buf[128];
    size_t read = 0;
    getenv_s(&read, buf, name);
    if (read) {
        return string(buf);
    } else {
        return "";
    }
#else
    char *buf = getenv(name);
    if (buf) {
        return string(buf);
    } else {
        return "";
    }
#endif
}
}

Target get_target_from_environment() {
    string target = get_env("HL_TARGET");
    if (target.empty()) {
        return get_host_target();
    } else {
        return parse_target_string(target);
    }
}

Target get_jit_target_from_environment() {
    Target host = get_host_target();
    host.set_feature(Target::JIT);
    string target = get_env("HL_JIT_TARGET");
    if (target.empty()) {
        return host;
    } else {
        Target t = parse_target_string(target);
        t.set_feature(Target::JIT);
        user_assert(t.os == host.os && t.arch == host.arch && t.bits == host.bits)
            << "HL_JIT_TARGET must match the host OS, architecture, and bit width.\n"
            << "HL_JIT_TARGET was " << target << ". "
            << "Host is " << host.to_string() << ".\n";
        return t;
    }
}

Target parse_target_string(const std::string &target) {
    Target host = get_host_target();

    if (target.empty()) {
        // If nothing is specified, use the host target.
        return host;
    }

    // Default to the host OS and architecture.
    Target t;
    t.os = host.os;
    t.arch = host.arch;
    t.bits = host.bits;

    if (!t.merge_string(target)) {
        user_error << "Did not understand HL_TARGET=" << target << "\n"
                   << "Expected format is arch-os-feature1-feature2-... "
                   << "Where arch is x86-32, x86-64, arm-32, arm-64, pnacl, mips"
                   << "and os is linux, windows, osx, nacl, ios, or android. "
                   << "If arch or os are omitted, they default to the host. "
                   << "Features include sse41, avx, avx2, armv7s, cuda, "
                   << "opencl, no_asserts, no_bounds_query, javascript, v8, spider_monkey, and debug.\n"
                   << "HL_TARGET can also begin with \"host\", which sets the "
                   << "host's architecture, os, and feature set, with the "
                   << "exception of the GPU runtimes, which default to off.\n"
                   << "On this platform, the host target is: " << host.to_string() << "\n";
    }

    return t;
}

bool Target::merge_string(const std::string &target) {
    string rest = target;
    vector<string> tokens;
    size_t first_dash;
    while ((first_dash = rest.find('-')) != string::npos) {
        //Internal::debug(0) << first_dash << ", " << rest << "\n";
        tokens.push_back(rest.substr(0, first_dash));
        rest = rest.substr(first_dash + 1);
    }
    tokens.push_back(rest);

    bool os_specified = false, arch_specified = false, bits_specified = false;

    for (size_t i = 0; i < tokens.size(); i++) {
        bool is_arch = false, is_os = false, is_bits = false;
        const string &tok = tokens[i];
        if (tok == "x86") {
            arch = Target::X86;
            is_arch = true;
        } else if (tok == "arm") {
            arch = Target::ARM;
            is_arch = true;
        } else if (tok == "pnacl") {
            arch = Target::PNaCl;
            is_arch = true;
        } else if (tok == "mips") {
            arch = Target::MIPS;
            is_arch = true;
        } else if (tok == "32") {
            bits = 32;
            is_bits = true;
        } else if (tok == "64") {
            bits = 64;
            is_bits = true;
        } else if (tok == "linux") {
            os = Target::Linux;
            is_os = true;
        } else if (tok == "windows") {
            os = Target::Windows;
            is_os = true;
        } else if (tok == "nacl") {
            os = Target::NaCl;
            is_os = true;
        } else if (tok == "osx") {
            os = Target::OSX;
            is_os = true;
        } else if (tok == "android") {
            os = Target::Android;
            is_os = true;
        } else if (tok == "ios") {
            os = Target::IOS;
            is_os = true;
        } else if (tok == "host") {
            if (i > 0) {
                // "host" is now only allowed as the first token.
                return false;
            }
            *this = get_host_target();
            is_os = true;
            is_arch = true;
            is_bits = true;
        } else if (tok == "jit") {
            set_feature(Target::JIT);
        } else if (tok == "javascript") {
            set_feature(Target::JavaScript);
        } else if (tok == "v8") {
            set_feature(Target::V8);
        } else if (tok == "spider_monkey") {
            set_feature(Target::SpiderMonkey);
        } else if (tok == "sse41") {
            set_feature(Target::SSE41);
        } else if (tok == "avx") {
            set_features(vec(Target::SSE41, Target::AVX));
        } else if (tok == "avx2") {
            set_features(vec(Target::SSE41, Target::AVX, Target::AVX2));
        } else if (tok == "armv7s") {
            set_feature(Target::ARMv7s);
        } else if (tok == "no_neon") {
            set_feature(Target::NoNEON);
        } else if (tok == "cuda") {
            set_feature(Target::CUDA);
        } else if (tok == "ptx") {
            user_error << "The 'ptx' target feature flag is deprecated, use 'cuda' instead\n";
        } else if (tok == "cuda_capability_30") {
            set_features(vec(Target::CUDA, Target::CUDACapability30));
        } else if (tok == "cuda_capability_32") {
            set_features(vec(Target::CUDA, Target::CUDACapability32));
        } else if (tok == "cuda_capability_35") {
            set_features(vec(Target::CUDA, Target::CUDACapability35));
        } else if (tok == "cuda_capability_50") {
            set_features(vec(Target::CUDA, Target::CUDACapability50));
        } else if (tok == "opencl") {
            set_feature(Target::OpenCL);
        } else if (tok == "debug" || tok == "gpu_debug") {
            set_feature(Target::Debug);
        } else if (tok == "opengl") {
            set_feature(Target::OpenGL);
        } else if (tok == "user_context") {
            set_feature(Target::UserContext);
        } else if (tok == "register_metadata") {
            set_feature(Target::RegisterMetadata);
        } else if (tok == "no_asserts") {
            set_feature(Target::NoAsserts);
        } else if (tok == "no_bounds_query") {
            set_feature(Target::NoBoundsQuery);
        } else if (tok == "cl_doubles") {
            set_feature(Target::CLDoubles);
        } else if (tok == "fma") {
            set_features(vec(Target::FMA, Target::SSE41, Target::AVX));
        } else if (tok == "fma4") {
            set_features(vec(Target::FMA4, Target::SSE41, Target::AVX));
        } else if (tok == "f16c") {
            set_features(vec(Target::F16C, Target::SSE41, Target::AVX));
        } else {
            return false;
        }

        if (is_os) {
            if (os_specified) {
                return false;
            }
            os_specified = true;
        }

        if (is_arch) {
            if (arch_specified) {
                return false;
            }
            arch_specified = true;
        }

        if (is_bits) {
            if (bits_specified) {
                return false;
            }
            bits_specified = true;
        }
    }

    if (arch_specified && !bits_specified) {
        return false;
    }

    // If arch is PNaCl, require explicit setting of os and bits as well.
    if (arch_specified && arch == Target::PNaCl) {
        if (!os_specified || os != Target::NaCl) {
            return false;
        }
        if (!bits_specified || bits != 32) {
            return false;
        }
    }

    return true;
}

std::string Target::to_string() const {
  const char* const arch_names[] = {
      "arch_unknown", "x86", "arm", "pnacl", "mips"
  };
  const char* const os_names[] = {
      "os_unknown", "linux", "windows", "osx", "android", "ios", "nacl"
  };
  // The contents of this array must match Target::Features.
  const char* const feature_names[] = {
      "jit", "debug", "no_asserts", "no_bounds_query",
      "sse41", "avx", "avx2", "fma", "fma4", "f16c",
      "armv7s", "no_neon",
      "cuda", "cuda_capability_30", "cuda_capability_32", "cuda_capability_35", "cuda_capability_50",
      "opencl", "cl_doubles",
      "opengl",
<<<<<<< HEAD
      "user_context", "javascript", "v8", "spider_monkey"
=======
      "user_context",
      "register_metadata"
>>>>>>> 2becca18
  };
  internal_assert(sizeof(feature_names) / sizeof(feature_names[0]) == FeatureEnd);
  string result = string(arch_names[arch])
      + "-" + Internal::int_to_string(bits)
      + "-" + string(os_names[os]);
  for (size_t i = 0; i < FeatureEnd; ++i) {
      if (has_feature(static_cast<Feature>(i))) {
          result += "-" + string(feature_names[i]);
      }
  }
  return result;
}

}<|MERGE_RESOLUTION|>--- conflicted
+++ resolved
@@ -364,12 +364,9 @@
       "cuda", "cuda_capability_30", "cuda_capability_32", "cuda_capability_35", "cuda_capability_50",
       "opencl", "cl_doubles",
       "opengl",
-<<<<<<< HEAD
-      "user_context", "javascript", "v8", "spider_monkey"
-=======
       "user_context",
-      "register_metadata"
->>>>>>> 2becca18
+      "register_metadata",
+      "javascript", "v8", "spider_monkey"
   };
   internal_assert(sizeof(feature_names) / sizeof(feature_names[0]) == FeatureEnd);
   string result = string(arch_names[arch])
