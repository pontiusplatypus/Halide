--- conflicted
+++ resolved
@@ -26,11 +26,8 @@
 protected:
     using IRMutator::visit;
 
-<<<<<<< HEAD
     bool in_glsl_loops;
-    
-=======
->>>>>>> 8c232196
+
     Expr tag_linear_expression(Expr e, const std::string &name = unique_name('a')) {
 
         internal_assert(name.length() > 0);
@@ -116,8 +113,7 @@
         }
 
         Stmt mutated_body = mutate(op->body);
-<<<<<<< HEAD
-        
+
         if (CodeGen_GPU_Dev::is_gpu_var(op->name)  && op->device_api == Device_GLSL) {
             loop_vars.pop_back();
         }
@@ -129,14 +125,6 @@
         } else {
             stmt = For::make(op->name, op->min, op->extent, op->for_type, op->device_api, mutated_body);
         }
-=======
-
-        if (CodeGen_GPU_Dev::is_gpu_var(op->name)) {
-            loop_vars.pop_back();
-        }
-
-        stmt = For::make(op->name, op->min, op->extent, op->for_type, mutated_body);
->>>>>>> 8c232196
     }
 
     virtual void visit(const Variable *op) {
@@ -1061,11 +1049,7 @@
             // Add a let statement for the for-loop name variable
             Stmt loop_var = LetStmt::make(op->name, coord_expr, mutated_body);
 
-<<<<<<< HEAD
             stmt = For::make(name, 0, (int)dim.size(), For::ForType::Serial, Device_Parent, loop_var);
-=======
-            stmt = For::make(name, 0, (int)dim.size(), For::Serial, loop_var);
->>>>>>> 8c232196
 
         } else {
             IRFilter::visit(op);
