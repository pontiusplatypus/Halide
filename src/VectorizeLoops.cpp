--- conflicted
+++ resolved
@@ -845,11 +845,7 @@
         // The variable itself could still exist inside an inner scalarized block.
         body = substitute(v, Variable::make(Int(32), var), body);
 
-<<<<<<< HEAD
-        stmt = Allocate::make(op->name, op->type, op->memory_type, new_extents, op->condition, body, new_expr, op->free_function);
-=======
-        return Allocate::make(op->name, op->type, new_extents, op->condition, body, new_expr, op->free_function);
->>>>>>> b29a3cbf
+        return Allocate::make(op->name, op->type, op->memory_type, new_extents, op->condition, body, new_expr, op->free_function);
     }
 
     Stmt scalarize(Stmt s) {
