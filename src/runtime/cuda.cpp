#include "runtime_internal.h"
#include "device_interface.h"
#include "../buffer_t.h"
#include "HalideRuntimeCuda.h"
#include "mini_cuda.h"
#include "cuda_opencl_shared.h"

namespace Halide { namespace Runtime { namespace Internal { namespace Cuda {

extern WEAK halide_device_interface cuda_device_interface;

WEAK const char *get_error_name(CUresult error);
WEAK CUresult create_cuda_context(void *user_context, CUcontext *ctx);

// A cuda context defined in this module with weak linkage
CUcontext WEAK weak_cuda_context = 0;
volatile int WEAK weak_lock = 0;

// A pointer to the cuda context to use, which may not be the one
// above. This pointer is followed at initialize_kernels time.
CUcontext WEAK *cuda_context_ptr = NULL;
volatile int WEAK *lock_ptr = NULL;

}}}} // namespace Halide::Runtime::Internal::Cuda

using namespace Halide::Runtime::Internal;
using namespace Halide::Runtime::Internal::Cuda;

extern "C" {

<<<<<<< HEAD
extern int64_t halide_current_time_ns(void *user_context);
extern void *malloc(size_t);

WEAK void halide_cuda_set_context(CUcontext *ctx_ptr, volatile int *lock_ptr) {
    cuda_context_ptr = ctx_ptr;
    Halide::Runtime::Internal::Cuda::lock_ptr = lock_ptr;
=======
extern int atoi(const char *);
extern char *getenv(const char *);
extern void *malloc(size_t);

#ifdef DEBUG_RUNTIME
extern int halide_start_clock(void *user_context);
extern int64_t halide_current_time_ns(void *user_context);
#endif

WEAK void halide_set_cuda_context(CUcontext *ctx_ptr, volatile int *lock_ptr) {
    cuda_ctx_ptr = ctx_ptr;
    cuda_lock_ptr = lock_ptr;
>>>>>>> dcbcb084
}

// The default implementation of halide_acquire_cl_context uses the global
// pointers above, and serializes access with a spin lock.
// Overriding implementations of acquire/release must implement the following
// behavior:
// - halide_acquire_cl_context should always store a valid context/command
//   queue in ctx/q, or return an error code.
// - A call to halide_acquire_cl_context is followed by a matching call to
//   halide_release_cl_context. halide_acquire_cl_context should block while a
//   previous call (if any) has not yet been released via halide_release_cl_context.
WEAK int halide_cuda_acquire_context(void *user_context, CUcontext *ctx) {
    // TODO: Should we use a more "assertive" assert? these asserts do
    // not block execution on failure.
    halide_assert(user_context, ctx != NULL);

    if (cuda_context_ptr == NULL) {
        cuda_context_ptr = &weak_cuda_context;
        lock_ptr = &weak_lock;
    }

    halide_assert(user_context, lock_ptr != NULL);
    while (__sync_lock_test_and_set(lock_ptr, 1)) { }

    // If the context has not been initialized, initialize it now.
    halide_assert(user_context, cuda_context_ptr != NULL);
    if (*cuda_context_ptr == NULL) {
        CUresult error = create_cuda_context(user_context, cuda_context_ptr);
        if (error != CUDA_SUCCESS) {
            __sync_lock_release(lock_ptr);
            return error;
        }
    }

    *ctx = *cuda_context_ptr;
    return 0;
}

WEAK int halide_cuda_release_context(void *user_context) {
    __sync_lock_release(lock_ptr);
    return 0;
}

} // extern "C"

namespace Halide { namespace Runtime { namespace Internal { namespace Cuda {

// Helper object to acquire and release the cuda context.
class Context {
    void *user_context;

public:
    CUcontext context;
    int error;

    // Constructor sets 'error' if any occurs.
    Context(void *user_context) : user_context(user_context),
                                      context(NULL),
                                      error(CUDA_SUCCESS) {
<<<<<<< HEAD
        error = halide_cuda_acquire_context(user_context, &context);
=======
#ifdef DEBUG_RUNTIME
        halide_start_clock(user_context);
#endif
        error = halide_acquire_cuda_context(user_context, &context);
>>>>>>> dcbcb084
        halide_assert(user_context, context != NULL);
        if (error != 0) {
            return;
        }

        error = cuCtxPushCurrent(context);
    }

    ~Context() {
        CUcontext old;
        cuCtxPopCurrent(&old);

        halide_cuda_release_context(user_context);
    }
};

// Structure to hold the state of a module attached to the context.
// Also used as a linked-list to keep track of all the different
// modules that are attached to a context in order to release them all
// when then context is released.
struct module_state {
    CUmodule module;
    module_state *next;
};
WEAK module_state *state_list = NULL;

WEAK CUresult create_cuda_context(void *user_context, CUcontext *ctx) {
    // Initialize CUDA
    CUresult err = cuInit(0);
    if (err != CUDA_SUCCESS) {
        error(user_context) << "CUDA: cuInit failed: "
                            << get_error_name(err);
        return err;
    }

    // Make sure we have a device
    int deviceCount = 0;
    err = cuDeviceGetCount(&deviceCount);
    if (err != CUDA_SUCCESS) {
        error(user_context) << "CUDA: cuGetDeviceCount failed: "
                            << get_error_name(err);
        return err;
    }
    if (deviceCount <= 0) {
        halide_error(user_context, "CUDA: No devices available");
        return CUDA_ERROR_NO_DEVICE;
    }

    int device = halide_get_gpu_device(user_context);
    if (device == -1) {
        device = deviceCount - 1;
    }

    // Get device
    CUdevice dev;
    CUresult status = cuDeviceGet(&dev, device);
    if (status != CUDA_SUCCESS) {
        halide_error(user_context, "CUDA: Failed to get device\n");
        return status;
    }

    debug(user_context) <<  "    Got device " << dev << "\n";

    // Dump device attributes
    #ifdef DEBUG_RUNTIME
    {
        char name[256];
        name[0] = 0;
        err = cuDeviceGetName(name, 256, dev);
        debug(user_context) << "      " << name << "\n";

        if (err != CUDA_SUCCESS) {
            error(user_context) << "CUDA: cuDeviceGetName failed: "
                                << get_error_name(err);
            return err;
        }

        size_t memory = 0;
        err = cuDeviceTotalMem(&memory, dev);
        debug(user_context) << "      total memory: " << (memory >> 20) << " MB\n";

        if (err != CUDA_SUCCESS) {
            error(user_context) << "CUDA: cuDeviceTotalMem failed: "
                                << get_error_name(err);
            return err;
        }

        // Declare variables for other state we want to query.
        int max_threads_per_block = 0, warp_size = 0, num_cores = 0;
        int max_block_size[] = {0, 0, 0};
        int max_grid_size[] = {0, 0, 0};
        int max_shared_mem = 0, max_constant_mem = 0;
        int cc_major = 0, cc_minor = 0;

        struct {int *dst; CUdevice_attribute attr;} attrs[] = {
            {&max_threads_per_block, CU_DEVICE_ATTRIBUTE_MAX_THREADS_PER_BLOCK},
            {&warp_size,             CU_DEVICE_ATTRIBUTE_WARP_SIZE},
            {&num_cores,             CU_DEVICE_ATTRIBUTE_MULTIPROCESSOR_COUNT},
            {&max_block_size[0],     CU_DEVICE_ATTRIBUTE_MAX_BLOCK_DIM_X},
            {&max_block_size[1],     CU_DEVICE_ATTRIBUTE_MAX_BLOCK_DIM_Y},
            {&max_block_size[2],     CU_DEVICE_ATTRIBUTE_MAX_BLOCK_DIM_Z},
            {&max_grid_size[0],      CU_DEVICE_ATTRIBUTE_MAX_GRID_DIM_X},
            {&max_grid_size[1],      CU_DEVICE_ATTRIBUTE_MAX_GRID_DIM_Y},
            {&max_grid_size[2],      CU_DEVICE_ATTRIBUTE_MAX_GRID_DIM_Z},
            {&max_shared_mem,        CU_DEVICE_ATTRIBUTE_SHARED_MEMORY_PER_BLOCK},
            {&max_constant_mem,      CU_DEVICE_ATTRIBUTE_TOTAL_CONSTANT_MEMORY},
            {&cc_major,              CU_DEVICE_ATTRIBUTE_COMPUTE_CAPABILITY_MAJOR},
            {&cc_minor,              CU_DEVICE_ATTRIBUTE_COMPUTE_CAPABILITY_MINOR},
            {NULL,                   CU_DEVICE_ATTRIBUTE_MAX}};

        // Do all the queries.
        for (int i = 0; attrs[i].dst; i++) {
            err = cuDeviceGetAttribute(attrs[i].dst, attrs[i].attr, dev);
            if (err != CUDA_SUCCESS) {
                error(user_context)
                    << "CUDA: cuDeviceGetAttribute failed ("
                    << get_error_name(err)
                    << ") for attribute " << (int)attrs[i].attr;
                return err;
            }
        }

        // threads per core is a function of the compute capability
        int threads_per_core = (cc_major == 1 ? 8 :
                                cc_major == 2 ? (cc_minor == 0 ? 32 : 48) :
                                cc_major == 3 ? 192 :
                                cc_major == 5 ? 128 : 0);

        debug(user_context)
            << "      max threads per block: " << max_threads_per_block << "\n"
            << "      warp size: " << warp_size << "\n"
            << "      max block size: " << max_block_size[0]
            << " " << max_block_size[1] << " " << max_block_size[2] << "\n"
            << "      max grid size: " << max_grid_size[0]
            << " " << max_grid_size[1] << " " << max_grid_size[2] << "\n"
            << "      max shared memory per block: " << max_shared_mem << "\n"
            << "      max constant memory per block: " << max_constant_mem << "\n"
            << "      compute capability " << cc_major << "." << cc_minor << "\n"
            << "      cuda cores: " << num_cores << " x " << threads_per_core << " = " << threads_per_core << "\n";
    }
    #endif

    // Create context
    debug(user_context) <<  "    cuCtxCreate " << dev << " -> ";
    err = cuCtxCreate(ctx, 0, dev);
    if (err != CUDA_SUCCESS) {
        debug(user_context) << get_error_name(err) << "\n";
        error(user_context) << "CUDA: cuCtxCreate failed: "
                            << get_error_name(err);
        return err;
    } else {
        unsigned int version = 0;
        cuCtxGetApiVersion(*ctx, &version);
        debug(user_context) << *ctx << "(" << version << ")\n";
    }

    return CUDA_SUCCESS;
}


WEAK bool validate_device_pointer(void *user_context, buffer_t* buf, size_t size=0) {
// The technique using cuPointerGetAttribute and CU_POINTER_ATTRIBUTE_CONTEXT
// requires unified virtual addressing is enabled and that is not the case
// for 32-bit processes on Mac OS X. So for now, as a total hack, just return true
// in 32-bit. This could of course be wrong the other way for cards that only
// support 32-bit addressing in 64-bit processes, but I expect those cards do not
// support unified addressing at all.
// TODO: figure out a way to validate pointers in all cases if strictly necessary.
#ifdef BITS_32
    return true;
#else
    if (buf->dev == 0)
        return true;

    CUdeviceptr dev_ptr = (CUdeviceptr)halide_get_device_handle(buf->dev);

    CUcontext ctx;
    CUresult result = cuPointerGetAttribute(&ctx, CU_POINTER_ATTRIBUTE_CONTEXT, dev_ptr);
    if (result) {
        error(user_context) << "Bad device pointer " << (void *)dev_ptr
                            << ": cuPointerGetAttribute returned "
                            << get_error_name(result);
        return false;
    }
    return true;
#endif
}

}}}} // namespace Halide::Runtime::Internal

extern "C" {
WEAK int halide_cuda_initialize_kernels(void *user_context, void **state_ptr, const char* ptx_src, int size) {
    debug(user_context) << "CUDA: halide_cuda_initialize_kernels (user_context: " << user_context
                        << ", state_ptr: " << state_ptr
                        << ", ptx_src: " << (void *)ptx_src
                        << ", size: " << size << "\n";

    Context ctx(user_context);
    if (ctx.error != 0) {
        return ctx.error;
    }

    #ifdef DEBUG_RUNTIME
    uint64_t t_before = halide_current_time_ns(user_context);
    #endif

    // Create the state object if necessary. This only happens once, regardless
    // of how many times halide_initialize_kernels/halide_release is called.
    // halide_release traverses this list and releases the module objects, but
    // it does not modify the list nodes created/inserted here.
    module_state **state = (module_state**)state_ptr;
    if (!(*state)) {
        *state = (module_state*)malloc(sizeof(module_state));
        (*state)->module = NULL;
        (*state)->next = state_list;
        state_list = *state;
    }

    // Create the module itself if necessary.
    if (!(*state)->module) {
        debug(user_context) <<  "    cuModuleLoadData " << (void *)ptx_src << ", " << size << " -> ";
        CUresult err = cuModuleLoadData(&(*state)->module, ptx_src);
        if (err != CUDA_SUCCESS) {
            debug(user_context) << get_error_name(err) << "\n";
            error(user_context) << "CUDA: cuModuleLoadData failed: "
                                << get_error_name(err);
            return err;
        } else {
            debug(user_context) << (void *)((*state)->module) << "\n";
        }
    }

    #ifdef DEBUG_RUNTIME
    uint64_t t_after = halide_current_time_ns(user_context);
    debug(user_context) << "    Time: " << (t_after - t_before) / 1.0e6 << " ms\n";
    #endif

    return 0;
}

WEAK int halide_cuda_device_free(void *user_context, buffer_t* buf) {
    // halide_device_free, at present, can be exposed to clients and they
    // should be allowed to call halide_device_free on any buffer_t
    // including ones that have never been used with a GPU.
    if (buf->dev == 0) {
        return 0;
    }

    CUdeviceptr dev_ptr = (CUdeviceptr)halide_get_device_handle(buf->dev);

    debug(user_context)
        <<  "CUDA: halide_cuda_device_free (user_context: " << user_context
        << ", buf: " << buf << ")\n";

    Context ctx(user_context);
    if (ctx.error != CUDA_SUCCESS)
        return ctx.error;

    #ifdef DEBUG_RUNTIME
    uint64_t t_before = halide_current_time_ns(user_context);
    #endif

    halide_assert(user_context, validate_device_pointer(user_context, buf));

    debug(user_context) <<  "    cuMemFree " << (void *)(dev_ptr) << "\n";
    CUresult err = cuMemFree(dev_ptr);
    // If cuMemFree fails, it isn't likely to succeed later, so just drop
    // the reference.
    halide_delete_device_wrapper(buf->dev);
    buf->dev = 0;
    if (err != CUDA_SUCCESS) {
        error(user_context) << "CUDA: cuMemFree failed: "
                            << get_error_name(err);
        return err;
    }

    #ifdef DEBUG_RUNTIME
    uint64_t t_after = halide_current_time_ns(user_context);
    debug(user_context) << "    Time: " << (t_after - t_before) / 1.0e6 << " ms\n";
    #endif

    halide_release_jit_module();

    return 0;
}

WEAK int halide_cuda_device_release(void *user_context) {
    debug(user_context)
        << "CUDA: halide_cuda_release (user_context: " <<  user_context << ")\n";

    int err;
    CUcontext ctx;
    err = halide_cuda_acquire_context(user_context, &ctx);
    if (err != CUDA_SUCCESS || !ctx) {
        return -1;
    }

    // It's possible that this is being called from the destructor of
    // a static variable, in which case the driver may already be
    // shutting down.
    err = cuCtxSynchronize();
    halide_assert(user_context, err == CUDA_SUCCESS || err == CUDA_ERROR_DEINITIALIZED);

    // Unload the modules attached to this context. Note that the list
    // nodes themselves are not freed, only the module objects are
    // released. Subsequent calls to halide_initialize_kernels might re-create
    // the program object using the same list node to store the module
    // object.
    module_state *state = state_list;
    while (state) {
        if (state->module) {
            debug(user_context) << "    cuModuleUnload " << state->module << "\n";
            err = cuModuleUnload(state->module);
            halide_assert(user_context, err == CUDA_SUCCESS || err == CUDA_ERROR_DEINITIALIZED);
            state->module = 0;
        }
        state = state->next;
    }

    // Only destroy the context if we own it
    if (ctx == weak_cuda_context) {
        debug(user_context) << "    cuCtxDestroy " << weak_cuda_context << "\n";
        err = cuCtxDestroy(weak_cuda_context);
        halide_assert(user_context, err == CUDA_SUCCESS || err == CUDA_ERROR_DEINITIALIZED);
        weak_cuda_context = NULL;
    }

    halide_cuda_release_context(user_context);

    return 0;
}

WEAK int halide_cuda_device_malloc(void *user_context, buffer_t *buf) {
    debug(user_context)
        << "CUDA: halide_cuda_device_malloc (user_context: " << user_context
        << ", buf: " << buf << ")\n";

    Context ctx(user_context);
    if (ctx.error != CUDA_SUCCESS) {
        return ctx.error;
    }

    size_t size = buf_size(user_context, buf);
    if (buf->dev) {
        // This buffer already has a device allocation
        halide_assert(user_context, validate_device_pointer(user_context, buf, size));
        return 0;
    }

    halide_assert(user_context, buf->stride[0] >= 0 && buf->stride[1] >= 0 &&
                                buf->stride[2] >= 0 && buf->stride[3] >= 0);

    debug(user_context) << "    allocating buffer of " << size << " bytes, "
                        << "extents: "
                        << buf->extent[0] << "x"
                        << buf->extent[1] << "x"
                        << buf->extent[2] << "x"
                        << buf->extent[3] << " "
                        << "strides: "
                        << buf->stride[0] << "x"
                        << buf->stride[1] << "x"
                        << buf->stride[2] << "x"
                        << buf->stride[3] << " "
                        << "(" << buf->elem_size << " bytes per element)\n";

    #ifdef DEBUG_RUNTIME
    uint64_t t_before = halide_current_time_ns(user_context);
    #endif

    CUdeviceptr p;
    debug(user_context) << "    cuMemAlloc " << size << " -> ";
    CUresult err = cuMemAlloc(&p, size);
    if (err != CUDA_SUCCESS) {
        debug(user_context) << get_error_name(err) << "\n";
        error(user_context) << "CUDA: cuMemAlloc failed: "
                            << get_error_name(err);
        return err;
    } else {
        debug(user_context) << (void *)p << "\n";
    }
    halide_assert(user_context, p);
    buf->dev = halide_new_device_wrapper((uint64_t)p, &cuda_device_interface);
    if (buf->dev == 0) {
        error(user_context) << "CUDA: out of memory allocating device wrapper.\n";
        cuMemFree(p);
        return -1;
    }

    #ifdef DEBUG_RUNTIME
    uint64_t t_after = halide_current_time_ns(user_context);
    debug(user_context) << "    Time: " << (t_after - t_before) / 1.0e6 << " ms\n";
    #endif

    halide_use_jit_module();

    return 0;
}

WEAK int halide_cuda_copy_to_device(void *user_context, buffer_t* buf) {
    debug(user_context)
        <<  "CUDA: halide_cuda_copy_to_device (user_context: " << user_context
        << ", buf: " << buf << ")\n";

    Context ctx(user_context);
    if (ctx.error != CUDA_SUCCESS) {
        return ctx.error;
    }

    #ifdef DEBUG_RUNTIME
    uint64_t t_before = halide_current_time_ns(user_context);
    #endif

    halide_assert(user_context, buf->host && buf->dev);
    halide_assert(user_context, validate_device_pointer(user_context, buf));

    device_copy c = make_host_to_device_copy(buf);

    for (int w = 0; w < c.extent[3]; w++) {
        for (int z = 0; z < c.extent[2]; z++) {
            for (int y = 0; y < c.extent[1]; y++) {
                for (int x = 0; x < c.extent[0]; x++) {
                    uint64_t off = (x * c.stride_bytes[0] +
                                    y * c.stride_bytes[1] +
                                    z * c.stride_bytes[2] +
                                    w * c.stride_bytes[3]);
                    void *src = (void *)(c.src + off);
                    CUdeviceptr dst = (CUdeviceptr)(c.dst + off);
                    uint64_t size = c.chunk_size;
                    debug(user_context) << "    cuMemcpyHtoD "
                                        << "(" << x << ", " << y << ", " << z << ", " << w << "), "
                                        << src << " -> " << (void *)dst << ", " << size << " bytes\n";
                    CUresult err = cuMemcpyHtoD(dst, src, size);
                    if (err != CUDA_SUCCESS) {
                        error(user_context) << "CUDA: cuMemcpyHtoD failed: "
                                            << get_error_name(err);
                        return err;
                    }
                }
            }
        }
    }


    #ifdef DEBUG_RUNTIME
    uint64_t t_after = halide_current_time_ns(user_context);
    debug(user_context) << "    Time: " << (t_after - t_before) / 1.0e6 << " ms\n";
    #endif

    return 0;
}

WEAK int halide_cuda_copy_to_host(void *user_context, buffer_t* buf) {
    debug(user_context)
        << "CUDA: halide_cuda_copy_to_host (user_context: " << user_context
        << ", buf: " << buf << ")\n";

    Context ctx(user_context);
    if (ctx.error != CUDA_SUCCESS) {
        return ctx.error;
    }

    #ifdef DEBUG_RUNTIME
    uint64_t t_before = halide_current_time_ns(user_context);
    #endif

    halide_assert(user_context, buf->dev && buf->dev);
    halide_assert(user_context, validate_device_pointer(user_context, buf));

    device_copy c = make_device_to_host_copy(buf);

    for (int w = 0; w < c.extent[3]; w++) {
        for (int z = 0; z < c.extent[2]; z++) {
            for (int y = 0; y < c.extent[1]; y++) {
                for (int x = 0; x < c.extent[0]; x++) {
                    uint64_t off = (x * c.stride_bytes[0] +
                                    y * c.stride_bytes[1] +
                                    z * c.stride_bytes[2] +
                                    w * c.stride_bytes[3]);
                    CUdeviceptr src = (CUdeviceptr)(c.src + off);
                    void *dst = (void *)(c.dst + off);
                    uint64_t size = c.chunk_size;

                    debug(user_context) << "    cuMemcpyDtoH "
                                        << "(" << x << ", " << y << ", " << z << ", " << w << "), "
                                        << (void *)src << " -> " << dst << ", " << size << " bytes\n";

                    CUresult err = cuMemcpyDtoH(dst, src, size);
                    if (err != CUDA_SUCCESS) {
                        error(user_context) << "CUDA: cuMemcpyDtoH failed: "
                                            << get_error_name(err);
                        return err;
                    }
                }
            }
        }
    }

    #ifdef DEBUG_RUNTIME
    uint64_t t_after = halide_current_time_ns(user_context);
    debug(user_context) << "    Time: " << (t_after - t_before) / 1.0e6 << " ms\n";
    #endif

    return 0;
}

// Used to generate correct timings when tracing
WEAK int halide_cuda_device_sync(void *user_context, struct buffer_t *) {
    debug(user_context)
        << "CUDA: halide_cuda_device_sync (user_context: " << user_context << ")\n";

    Context ctx(user_context);
    if (ctx.error != CUDA_SUCCESS) {
        return ctx.error;
    }

    #ifdef DEBUG_RUNTIME
    uint64_t t_before = halide_current_time_ns(user_context);
    #endif

    CUresult err = cuCtxSynchronize();
    if (err != CUDA_SUCCESS) {
        error(user_context) << "CUDA: cuCtxSynchronize failed: "
                            << get_error_name(err);
        return err;
    }

    #ifdef DEBUG_RUNTIME
    uint64_t t_after = halide_current_time_ns(user_context);
    debug(user_context) << "    Time: " << (t_after - t_before) / 1.0e6 << " ms\n";
    #endif

    return 0;
}

WEAK int halide_cuda_run(void *user_context,
                         void *state_ptr,
                         const char* entry_name,
                         int blocksX, int blocksY, int blocksZ,
                         int threadsX, int threadsY, int threadsZ,
                         int shared_mem_bytes,
                         size_t arg_sizes[],
                         void* args[],
                         int8_t arg_is_buffer[],
                         int num_attributes,
                         float* vertex_buffer,
                         int num_coords_dim0,
                         int num_coords_dim1) {

    debug(user_context) << "CUDA: halide_cuda_run ("
                        << "user_context: " << user_context << ", "
                        << "entry: " << entry_name << ", "
                        << "blocks: " << blocksX << "x" << blocksY << "x" << blocksZ << ", "
                        << "threads: " << threadsX << "x" << threadsY << "x" << threadsZ << ", "
                        << "shmem: " << shared_mem_bytes << "\n";

    CUresult err;
    Context ctx(user_context);
    if (ctx.error != CUDA_SUCCESS) {
        return ctx.error;
    }

    debug(user_context) << "Got context.\n";

    #ifdef DEBUG_RUNTIME
    uint64_t t_before = halide_current_time_ns(user_context);
    #endif

    halide_assert(user_context, state_ptr);
    CUmodule mod = ((module_state*)state_ptr)->module;
    debug(user_context) << "Got module " << mod << "\n";
    halide_assert(user_context, mod);
    CUfunction f;
    err = cuModuleGetFunction(&f, mod, entry_name);
    debug(user_context) << "Got function " << f << "\n";
    if (err != CUDA_SUCCESS) {
        error(user_context) << "CUDA: cuModuleGetFunction failed: "
                            << get_error_name(err);
        return err;
    }

    size_t num_args = 0;
    while (arg_sizes[num_args] != 0) {
        debug(user_context) << "    halide_cuda_run " << num_args
                            << " " << arg_sizes[num_args]
                            << " [" << (*((void **)args[num_args])) << " ...] "
                            << arg_is_buffer[num_args] << "\n";
        num_args++;
    }

    // We need storage for both the arg and the pointer to it if if
    // has to be translated.
    void** translated_args = (void **)malloc((num_args + 1) * sizeof(void *));
    uint64_t *dev_handles = (uint64_t *)malloc(num_args * sizeof(uint64_t));
    for (size_t i = 0; i <= num_args; i++) { // Get NULL at end.
        if (arg_is_buffer[i]) {
            halide_assert(user_context, arg_sizes[i] == sizeof(uint64_t));
            dev_handles[i] = halide_get_device_handle(*(uint64_t *)args[i]);
            translated_args[i] = &(dev_handles[i]);
            debug(user_context) << "    halide_cuda_run translated arg" << i
                                << " [" << (*((void **)translated_args[i])) << " ...]\n";
        } else {
            translated_args[i] = args[i];
        }
    }

    err = cuLaunchKernel(f,
                         blocksX,  blocksY,  blocksZ,
                         threadsX, threadsY, threadsZ,
                         shared_mem_bytes,
                         NULL, // stream
                         translated_args,
                         NULL);
    free(dev_handles);
    free(translated_args);
    if (err != CUDA_SUCCESS) {
        error(user_context) << "CUDA: cuLaunchKernel failed: "
                            << get_error_name(err);
        return err;
    }

    #ifdef DEBUG_RUNTIME
    err = cuCtxSynchronize();
    if (err != CUDA_SUCCESS) {
        error(user_context) << "CUDA: cuCtxSynchronize failed: "
                            << get_error_name(err);
        return err;
    }
    uint64_t t_after = halide_current_time_ns(user_context);
    debug(user_context) << "    Time: " << (t_after - t_before) / 1.0e6 << " ms\n";
    #endif
    return 0;
}

WEAK int halide_cuda_wrap_device_ptr(void *user_context, struct buffer_t *buf, uintptr_t device_ptr) {
    halide_assert(user_context, buf->dev == 0);
    if (buf->dev != 0) {
        return -2;
    }
    buf->dev = halide_new_device_wrapper(device_ptr, &cuda_device_interface);
    if (buf->dev == 0) {
        return -1;
    }
#if DEBUG_RUNTIME
    if (!validate_device_pointer(user_context, buf)) {
        halide_delete_device_wrapper(buf->dev);
        buf->dev = 0;
        return -3;
    }
#endif
    return 0;
}

WEAK uintptr_t halide_cuda_detach_device_ptr(void *user_context, struct buffer_t *buf) {
    if (buf->dev == NULL) {
        return 0;
    }
    halide_assert(user_context, halide_get_device_interface(buf->dev) == &cuda_device_interface);
    uint64_t dev_ptr = halide_get_device_handle(buf->dev);
    halide_delete_device_wrapper(buf->dev);
    buf->dev = 0;
    return (uintptr_t)dev_ptr;
}

WEAK uintptr_t halide_cuda_get_device_ptr(void *user_context, struct buffer_t *buf) {
    if (buf->dev == NULL) {
        return 0;
    }
    halide_assert(user_context, halide_get_device_interface(buf->dev) == &cuda_device_interface);
    uint64_t dev_ptr = halide_get_device_handle(buf->dev);
    return (uintptr_t)dev_ptr;
}

WEAK const halide_device_interface *halide_cuda_device_interface() {
    return &cuda_device_interface;
}

namespace {
__attribute__((destructor))
WEAK void halide_cuda_cleanup() {
    halide_cuda_device_release(NULL);
}
}

} // extern "C" linkage

namespace Halide { namespace Runtime { namespace Internal { namespace Cuda {

WEAK const char *get_error_name(CUresult error) {
    switch(error) {
    case CUDA_SUCCESS: return "CUDA_SUCCESS";
    case CUDA_ERROR_INVALID_VALUE: return "CUDA_ERROR_INVALID_VALUE";
    case CUDA_ERROR_OUT_OF_MEMORY: return "CUDA_ERROR_OUT_OF_MEMORY";
    case CUDA_ERROR_NOT_INITIALIZED: return "CUDA_ERROR_NOT_INITIALIZED";
    case CUDA_ERROR_NO_DEVICE: return "CUDA_ERROR_NO_DEVICE";
    case CUDA_ERROR_INVALID_DEVICE: return "CUDA_ERROR_INVALID_DEVICE";
    case CUDA_ERROR_INVALID_IMAGE: return "CUDA_ERROR_INVALID_IMAGE";
    case CUDA_ERROR_INVALID_CONTEXT: return "CUDA_ERROR_INVALID_CONTEXT";
    case CUDA_ERROR_CONTEXT_ALREADY_CURRENT: return "CUDA_ERROR_CONTEXT_ALREADY_CURRENT";
    case CUDA_ERROR_MAP_FAILED: return "CUDA_ERROR_MAP_FAILED";
    case CUDA_ERROR_UNMAP_FAILED: return "CUDA_ERROR_UNMAP_FAILED";
    case CUDA_ERROR_ARRAY_IS_MAPPED: return "CUDA_ERROR_ARRAY_IS_MAPPED";
    case CUDA_ERROR_ALREADY_MAPPED: return "CUDA_ERROR_ALREADY_MAPPED";
    case CUDA_ERROR_NO_BINARY_FOR_GPU: return "CUDA_ERROR_NO_BINARY_FOR_GPU";
    case CUDA_ERROR_ALREADY_ACQUIRED: return "CUDA_ERROR_ALREADY_ACQUIRED";
    case CUDA_ERROR_NOT_MAPPED: return "CUDA_ERROR_NOT_MAPPED";
    case CUDA_ERROR_INVALID_SOURCE: return "CUDA_ERROR_INVALID_SOURCE";
    case CUDA_ERROR_FILE_NOT_FOUND: return "CUDA_ERROR_FILE_NOT_FOUND";
    case CUDA_ERROR_INVALID_HANDLE: return "CUDA_ERROR_INVALID_HANDLE";
    case CUDA_ERROR_NOT_FOUND: return "CUDA_ERROR_NOT_FOUND";
    case CUDA_ERROR_NOT_READY: return "CUDA_ERROR_NOT_READY";
    case CUDA_ERROR_LAUNCH_FAILED: return "CUDA_ERROR_LAUNCH_FAILED";
    case CUDA_ERROR_LAUNCH_OUT_OF_RESOURCES: return "CUDA_ERROR_LAUNCH_OUT_OF_RESOURCES";
    case CUDA_ERROR_LAUNCH_TIMEOUT: return "CUDA_ERROR_LAUNCH_TIMEOUT";
    case CUDA_ERROR_LAUNCH_INCOMPATIBLE_TEXTURING: return "CUDA_ERROR_LAUNCH_INCOMPATIBLE_TEXTURING";
    case CUDA_ERROR_UNKNOWN: return "CUDA_ERROR_UNKNOWN";
    default: return "<Unknown error>";
    }
}

WEAK halide_device_interface cuda_device_interface = {
    halide_cuda_device_malloc,
    halide_cuda_device_free,
    halide_cuda_device_sync,
    halide_cuda_device_release,
    halide_cuda_copy_to_host,
    halide_cuda_copy_to_device,
};

}}}} // namespace Halide::Runtime::Internal::Cuda<|MERGE_RESOLUTION|>--- conflicted
+++ resolved
@@ -28,16 +28,6 @@
 
 extern "C" {
 
-<<<<<<< HEAD
-extern int64_t halide_current_time_ns(void *user_context);
-extern void *malloc(size_t);
-
-WEAK void halide_cuda_set_context(CUcontext *ctx_ptr, volatile int *lock_ptr) {
-    cuda_context_ptr = ctx_ptr;
-    Halide::Runtime::Internal::Cuda::lock_ptr = lock_ptr;
-=======
-extern int atoi(const char *);
-extern char *getenv(const char *);
 extern void *malloc(size_t);
 
 #ifdef DEBUG_RUNTIME
@@ -45,13 +35,12 @@
 extern int64_t halide_current_time_ns(void *user_context);
 #endif
 
-WEAK void halide_set_cuda_context(CUcontext *ctx_ptr, volatile int *lock_ptr) {
-    cuda_ctx_ptr = ctx_ptr;
-    cuda_lock_ptr = lock_ptr;
->>>>>>> dcbcb084
-}
-
-// The default implementation of halide_acquire_cl_context uses the global
+WEAK void halide_cuda_set_context(CUcontext *ctx_ptr, volatile int *lock_ptr) {
+    cuda_context_ptr = ctx_ptr;
+    Halide::Runtime::Internal::Cuda::lock_ptr = lock_ptr;
+}
+
+// The default implementation of halide_acquire_cuda_context uses the global
 // pointers above, and serializes access with a spin lock.
 // Overriding implementations of acquire/release must implement the following
 // behavior:
@@ -106,16 +95,12 @@
 
     // Constructor sets 'error' if any occurs.
     Context(void *user_context) : user_context(user_context),
-                                      context(NULL),
-                                      error(CUDA_SUCCESS) {
-<<<<<<< HEAD
-        error = halide_cuda_acquire_context(user_context, &context);
-=======
+                                  context(NULL),
+                                  error(CUDA_SUCCESS) {
 #ifdef DEBUG_RUNTIME
         halide_start_clock(user_context);
 #endif
-        error = halide_acquire_cuda_context(user_context, &context);
->>>>>>> dcbcb084
+        error = halide_cuda_acquire_context(user_context, &context);
         halide_assert(user_context, context != NULL);
         if (error != 0) {
             return;
