--- conflicted
+++ resolved
@@ -5,12 +5,8 @@
 #include "HalideRuntimeOpenCL.h"
 #include "HalideRuntimeRenderscript.h"
 #include "HalideRuntimeMetal.h"
-<<<<<<< HEAD
 #include "HalideRuntimeHexagonHost.h"
 #include "HalideRuntimeQurt.h"
-#include "runtime_internal.h"
-=======
->>>>>>> 4e259e24
 
 // This runtime module will contain extern declarations of the Halide
 // API and the types it uses. It's useful for compiling modules that
