#include "Halide.h"
#include <stdio.h>
#include <stdlib.h>

using namespace Halide;

int test_per_channel_select() {

    // This test must be run with an OpenGL target.
    const Target target = get_jit_target_from_environment().with_feature(Target::OpenGL);

    Func gpu("gpu"), cpu("cpu");
    Var x("x"), y("y"), c("c");

    gpu(x, y, c) = cast<uint8_t>(select(c == 0, 128,
                                        c == 1, x,
                                        c == 2, y,
                                        x*y));
    gpu.bound(c, 0, 4);
    gpu.glsl(x, y, c);
    gpu.compute_root();

    cpu(x, y, c) = gpu(x, y, c);

<<<<<<< HEAD
    Buffer<uint8_t> out(10, 10, 4);
    cpu.realize(out);
=======
    Image<uint8_t> out(10, 10, 4);
    cpu.realize(out, target);
>>>>>>> 5d77cf8d

    // Verify the result
    for (int y=0; y!=out.height(); ++y) {
        for (int x=0; x!=out.width(); ++x) {
            for (int c=0; c!=out.channels(); ++c) {
                uint8_t expected;
                switch (c) {
                    case 0: expected = 128; break;
                    case 1: expected = x; break;
                    case 2: expected = y; break;
                    default: expected = x*y; break;
                }
                uint8_t actual  = out(x,y,c);

                if (expected != actual) {
                    fprintf(stderr, "Incorrect pixel (%d, %d, %d, %d) at x=%d y=%d.\n",
                            out(x, y, 0), out(x, y, 1), out(x, y, 2), out(x, y, 3),
                            x, y);
                    return 1;
                }
            }
        }
    }

    return 0;
}

int test_flag_scalar_select() {

    // This test must be run with an OpenGL target.
    const Target target = get_jit_target_from_environment().with_feature(Target::OpenGL);

    Func gpu("gpu"), cpu("cpu");
    Var x("x"), y("y"), c("c");

    int flag_value = 0;

    Param<int> flag("flag");
    flag.set(flag_value);

    gpu(x, y, c) = cast<uint8_t>(select(flag != 0, 128,
                                        255));
    gpu.bound(c, 0, 4);
    gpu.glsl(x, y, c);
    gpu.compute_root();

    // This should trigger a copy_to_host operation
    cpu(x, y, c) = gpu(x, y, c);

<<<<<<< HEAD
    Buffer<uint8_t> out(10, 10, 4);
    cpu.realize(out);
=======
    Image<uint8_t> out(10, 10, 4);
    cpu.realize(out, target);
>>>>>>> 5d77cf8d

    // Verify the result
    for (int y=0; y!=out.height(); ++y) {
        for (int x=0; x!=out.width(); ++x) {
            for (int c=0; c!=out.channels(); ++c) {
                uint8_t expected = !flag_value ? 255 : 128;
                uint8_t actual  = out(x,y,c);

                if (expected != actual) {
                    fprintf(stderr, "Incorrect pixel (%d, %d, %d, %d) at x=%d y=%d.\n",
                            out(x, y, 0), out(x, y, 1), out(x, y, 2), out(x, y, 3),
                            x, y);
                    return 1;
                }
            }
        }
    }

    return 0;
}

int test_flag_pixel_select() {

    // This test must be run with an OpenGL target.
    const Target target = get_jit_target_from_environment().with_feature(Target::OpenGL);

    Func gpu("gpu"), cpu("cpu");
    Var x("x"), y("y"), c("c");

    int flag_value = 0;

    Param<int> flag("flag");
    flag.set(flag_value);

    Buffer<uint8_t> image(10, 10, 4);
    for (int y=0; y<image.height(); y++) {
        for (int x=0; x<image.width(); x++) {
            for (int c=0; c<image.channels(); c++) {
                image(x, y, c) = 128;
            }
        }
    }

    gpu(x, y, c) = cast<uint8_t>(select(flag != 0, image(x,y,c),
                                        255));
    gpu.bound(c, 0, 4);
    gpu.glsl(x, y, c);
    gpu.compute_root();

    // This should trigger a copy_to_host operation
    cpu(x, y, c) = gpu(x, y, c);

<<<<<<< HEAD
    Buffer<uint8_t> out(10, 10, 4);
    cpu.realize(out);
=======
    Image<uint8_t> out(10, 10, 4);
    cpu.realize(out, target);
>>>>>>> 5d77cf8d

    // Verify the result
    for (int y=0; y!=out.height(); ++y) {
        for (int x=0; x!=out.width(); ++x) {
            for (int c=0; c!=out.channels(); ++c) {
                uint8_t expected = !flag_value ? 255 : 128;
                uint8_t actual  = out(x,y,c);

                if (expected != actual) {
                    fprintf(stderr, "Incorrect pixel (%d, %d, %d, %d) at x=%d y=%d.\n",
                            out(x, y, 0), out(x, y, 1), out(x, y, 2), out(x, y, 3),
                            x, y);
                    return 1;
                }
            }
        }
    }

    return 0;
}



int main() {

    int err = 0;

    err |= test_per_channel_select();
    err |= test_flag_scalar_select();
    err |= test_flag_pixel_select();

    if (err) {
        printf("FAILED\n");
        return 1;
    }

    printf("Success!\n");
    return 0;
}<|MERGE_RESOLUTION|>--- conflicted
+++ resolved
@@ -22,13 +22,8 @@
 
     cpu(x, y, c) = gpu(x, y, c);
 
-<<<<<<< HEAD
     Buffer<uint8_t> out(10, 10, 4);
-    cpu.realize(out);
-=======
-    Image<uint8_t> out(10, 10, 4);
     cpu.realize(out, target);
->>>>>>> 5d77cf8d
 
     // Verify the result
     for (int y=0; y!=out.height(); ++y) {
@@ -78,13 +73,8 @@
     // This should trigger a copy_to_host operation
     cpu(x, y, c) = gpu(x, y, c);
 
-<<<<<<< HEAD
     Buffer<uint8_t> out(10, 10, 4);
-    cpu.realize(out);
-=======
-    Image<uint8_t> out(10, 10, 4);
     cpu.realize(out, target);
->>>>>>> 5d77cf8d
 
     // Verify the result
     for (int y=0; y!=out.height(); ++y) {
@@ -137,13 +127,8 @@
     // This should trigger a copy_to_host operation
     cpu(x, y, c) = gpu(x, y, c);
 
-<<<<<<< HEAD
     Buffer<uint8_t> out(10, 10, 4);
-    cpu.realize(out);
-=======
-    Image<uint8_t> out(10, 10, 4);
     cpu.realize(out, target);
->>>>>>> 5d77cf8d
 
     // Verify the result
     for (int y=0; y!=out.height(); ++y) {
